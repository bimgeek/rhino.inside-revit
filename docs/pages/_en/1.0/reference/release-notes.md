--- conflicted
+++ resolved
@@ -12,12 +12,10 @@
 
 ### RC 
 
-- Added 'Sheet Revisions' component.
 
 {% endcapture %}
 {% include ltr/release_header_next.html title="Upcoming Changes" note=rc_release_notes %}
 
-<<<<<<< HEAD
 {% include ltr/release-header.html title="v1.11 RC1" version="v1.11.8389.27977" pre_release=true time="12/20/2022" %}
 
 - Added {% include ltr/comp.html uuid='09bd0aa8' %} component.
@@ -25,10 +23,7 @@
 - Fixed 'Element Geometry' to work with `FamilySymbol`.
 - Added `ARDB.AppearanceAssetElement.ToRenderMaterial` extension method.
 
-{% include ltr/release-header.html title="v1.10" version="v1.10.8389.27599" time="12/20/2022" %}
-=======
 {% include ltr/release-header.html title="v1.10" version="v1.10.8390.5758" time="12/20/2022" %}
->>>>>>> 43a4b8a1
 
 - Now 'Import 3DM' imports block geometry in families.
 - Now Baked blocks name use `::` as a separator.
