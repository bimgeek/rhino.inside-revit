---
title: Release Notes
order: 40
group: Deployment & Configs
---

<!-- list the changes in WIP branch -->

{% capture rc_release_notes %}

### WIP

### RC

- Added 'View Crop Region' component.
- Added 'Add Section View' component.
- Added 'Add Detail View' component.
- Updated 'Add 3D View' component, now it takes a Frame as input.
- Now 'View' bake creates a named View in Rhino.
- Now 'Open Viewport` grabs Revit active view settings.
    * If CTRL is pressed grabs orientation.
    * If SHIFT is also pressed zoom is also applied.

{% endcapture %}
{% include ltr/release_header_next.html title="Upcoming Changes" note=rc_release_notes %}

![]({{ "/static/images/release_notes/happy2023.png" | prepend: site.baseurl }})

<<<<<<< HEAD
{% include ltr/release-header.html title="v1.12 RC1" version="v1.12.8417.6530" pre_release=true time="01/17/2023" %}

- Fixed {% include ltr/comp.html uuid='01e86d7c' %} name is getting an unexpected integer added in creation. [#754](https://github.com/mcneel/rhino.inside-revit/issues/754)
- Added {% include ltr/comp.html uuid='e4e08f99' %} component.
- Added {% include ltr/comp.html uuid='2922af4a' %} component.
- Added {% include ltr/comp.html uuid='b062c96e' %} component. [#753](https://github.com/mcneel/rhino.inside-revit/issues/753)


{% include ltr/release-header.html title="v1.11" version="v1.11.8410.29937" time="01/10/2023" %}
=======
{% include ltr/release-header.html title="v1.11" version="v1.11.8425.15605" time="01/10/2023" %}
>>>>>>> a8c9a57f

- Fix for "Comments" parameter `DataType`.
- Improved `Types.CurtainGridLine` previews.
- Improved conversion from `CurtainGrid` and `CurtainCell` to `Brep`.
- Fixed `Types.Panel` and `Types.PanelType` recognizing a `ARDB.FamilyInstance` as valid.
- Implemented Previews on `Types.CurtainCell`.
- Fixed {% include ltr/comp.html uuid='fe427d04' %} component when managing Types.Panel elements.
- Improved {% include ltr/comp.html uuid='6723beb1' %} for walls that are member of a stacked wall.
- Now conversion from {% include ltr/comp.html uuid='15ad6bf9' %} to `Surface` gives a `Brep` correctly oriented.

{% include ltr/release-header.html title="v1.11 RC2" version="v1.11.8402.17166" pre_release=true time="01/03/2023" %}

- Added {% include ltr/comp.html uuid='2120c0fb' %} component.
- Moved {% include ltr/comp.html uuid='221e53a6' %} and {% include ltr/comp.html uuid='8ead987d' %} to the View panel.
- Added {% include ltr/comp.html uuid='cc7790a0' %} component.
- Now {% include ltr/comp.html uuid='39e42448' %} works across documents.
- Added {% include ltr/comp.html uuid='bfd4a970' %} component.
- Added {% include ltr/comp.html uuid='d296f72f' %} component.
- Added {% include ltr/comp.html uuid='6f5e3619' %} component.
- Added {% include ltr/comp.html uuid='1a137425' %} component.
- Added {% include ltr/comp.html uuid='61812ade' %} component.
- Added {% include ltr/comp.html uuid='71c06438' %} component.

{% include ltr/release-header.html title="v1.11 RC1" version="v1.11.8390.7504" pre_release=true time="12/20/2022" %}

- Added {% include ltr/comp.html uuid='09bd0aa8' %} component.
- Added {% include ltr/comp.html uuid='506d5c19' %} component. (Revit 2020)
- Fixed 'Element Geometry' to work with `FamilySymbol`.
- Added `ARDB.AppearanceAssetElement.ToRenderMaterial` extension method.

{% include ltr/release-header.html title="v1.10" version="v1.10.8390.5758" time="12/20/2022" %}

- Now 'Import 3DM' imports block geometry in families.
- Now Baked blocks name use `::` as a separator.
- Now 'Light Source' category ís hidden and transparent by default on bake.
- Added some null checking at {% include ltr/comp.html uuid='ad88cf11' %} component.
- Added some null checking at {% include ltr/comp.html uuid='0bfbda45' %} component.
- Now Raster Images do have preview in Grasshopper.
- Fix on `BoundingBoxXYZ.ToOutline` method.
- Now {% include ltr/comp.html uuid='de5e832b' %} uses view Phase.
- Now Bake try to use extrusions if the geometry do not have material per face and is closed.
- Fix for {% include ltr/comp.html uuid='a5c63076' %} component when managing mirrored elements.


{% include ltr/release-header.html title="v1.10 RC5" version="v1.10.8375.11132" pre_release=true time="12/06/2022" %}

- Minor Fixes and Improvements

{% include ltr/release-header.html title="v1.10 RC4" version="v1.10.8368.15363" pre_release=true time="11/29/2022" %}

- Now minimum Revit 2022 is 2022.1 to enable {% include ltr/comp.html uuid='bf1b9be9' %}
- Now Grasshopper previews persist between solutions. This means that only geometry that is being modified is redrawn and preview performance is much better.
- Added type icon column to 'Value Picker' component.
- Enabled content panning on 'Value Picker'.
- Added 'Edit Type…' context menu to {% include ltr/comp.html uuid='97dd546d' %} parameters.
- Added support for far-from-origin on DirectShape components.
- Added warning when a component receives geometry far-from-origin.
- Fixed pick linked element on other parameters than {% include ltr/comp.html uuid='ef607c2a' %}.
- Added support for geometry on linked files.
- Added support for closed curves and poly-lines to `ShapeEncoder`.
- Added conversion from {% include ltr/comp.html uuid='3238f8bc' %} and {% include ltr/comp.html uuid='2dc4b866' %} to {% include ltr/comp.html uuid='93bf1f61' %}.
- Added {% include ltr/comp.html uuid='a406c6a0' %} component.
- Fix for `NurbsCurve.ToCurve` when is periodic.
- Fixed a problem with ellipses on model-line creation components.
- Fix for `PolylineCurve.ToCurve` and `PolyCurve.ToCurve` extension methods when Rhino is not in feet.
- Fix for `HostObject` creation components when using closed curves.
- Fix on {% include ltr/comp.html uuid='78b02ae8' %} when profile is moved parallel to its plane.
- Fix on recent version of Revit for {% include ltr/comp.html uuid='d4593785' %} component. Now it does not take into account Grasshopper previews.
- Fix for {% include ltr/comp.html uuid='2a4a95d5' %}.
- Fix for {% include ltr/comp.html uuid='d3fb53d3' %} parameter.
- Fixed `Types.Category.BakeElement`, it was baking more than necessary.
- Improved `ARDB.Arc` conversion from Revit to Rhino.
- Fix for Line creation components when used with closed curves.
- Added `ARDB.View.GetClipBox` extension method. 
- Added `ARDB.View.GetOutlineFilter` extension method.
- Added `ARDB.Element.GetGeometryObjectFromReference` extension method that also returns the transform.
- Added `Selection.PickPoints` method.

{% include ltr/release-header.html title="v1.10 RC3" version="v1.10.8342.22296" pre_release=true time="11/08/2022" %}

- Minor Fixes and Improvements

{% include ltr/release-header.html title="v1.10 RC2" version="v1.10.8336.14469" pre_release=true time="10/28/2022" %}

- Now Grasshopper is not loaded at start up.
- Now changing element selection in Revit, expires 'Active Selection' in Grasshopper.

{% include ltr/release-header.html title="v1.10 RC1" version="v1.10.8326.27328" pre_release=true time="10/18/2022" %}

- Added context menu to 'Project Location' component.
- Now `Types.BasePoint` bake as a named construction-plane.
- New {% include ltr/comp.html uuid='2a4a95d5' %}
- New {% include ltr/comp.html uuid='3917adb2' %}
- New {% include ltr/comp.html uuid='c62d18a8' %}
- Added 'Built-In Failure Definitions' picker.

{% include ltr/release-header.html title="v1.9" version="v1.9.8326.25768" time="10/18/2022" %}

- Includes all changes under 1.9RC releases listed below
- New {% include ltr/comp.html uuid='1c1cc766' %}
- New {% include ltr/comp.html uuid='516b2771' %}
- New {% include ltr/comp.html uuid='e3d32938' %}
- New {% include ltr/comp.html uuid='cb3d697e' %}
- New {% include ltr/comp.html uuid='825d7ab3' %}
- New {% include ltr/comp.html uuid='4bfeb1ee' %}
- New {% include ltr/comp.html uuid='ace507e5' %}
- New {% include ltr/comp.html uuid='bf1b9be9' %}
- New {% include ltr/comp.html uuid='f2277265' %}
- Fix on {% include ltr/comp.html uuid='84ab6f3c' %} when definition parameter group is not a built-in one.
- Renamed 'Add LoftForm' component to {% include ltr/comp.html uuid='42631b6e' %}.
- Improved {% include ltr/comp.html uuid='d4593785' %} component, not it returns a more accurate 'Depth'.
- Added 'Computation Height' to {% include ltr/comp.html uuid='e996b34d' %} component.
- Fix for `Viewport.Location`.
- Implemented casting from `Viewport` to `ViewSheet` and `View`.
- Fix on Brep.TryGetExtrusion extension method.

{% include ltr/release-header.html title="v1.9 RC5" version="v1.9.8319.16206" pre_release=true time="10/11/2022" %}

- Fix for {% include ltr/comp.html uuid='c33cd128' %} component.
- Fix for {% include ltr/comp.html uuid='29618f71' %} when a null is used as input.
- Fix for {% include ltr/comp.html uuid='fad33c4b' %} when input 'Element' is null.
- Improved how {% include ltr/comp.html uuid='f4c12aa0' %} handles 'None' element.
- Fixed `GH.Gest.LoadEditor` to make Grasshopper window owned by Rhino. Even before it is ever been shown.
- Fix for 'Import 3DM' command when input model has No-Units.
- Fix for `Types.View.GenLevelId` when view is not based on a Level.
- Added `ARDB.ViewSection.GetElevationMarker` extension method.

{% include ltr/release-header.html title="v1.9 RC4" version="v1.9.8272.12095" pre_release=true time="08/30/2022" %}

- Fix for `ARDB.Mesh` encoding and decoding when the mesh is not closed.
- Fixed `ARDB.Mesh.ComputeCentroid` extension method.
- Added `ARDB.GeometryObject.GetBoundingBox` extension method.

{% include ltr/release-header.html title="v1.9 RC3" version="v1.9.8259.4446" pre_release=true time="08/16/2022" %}

- Fix for `BakeElements` when no attributes are provided.
- Fixed some blurry icons on HDPI screens.
- Fixed a `System.FormatException` when building linked scripts toolbar.

{% include ltr/release-header.html title="v1.9 RC2" version="v1.9.8256.24423" pre_release=true time="08/09/2022" %}

- Fix for {% include ltr/comp.html uuid='b3bcbf5b' %} component when receiving empty branches.
- Fixed {% include ltr/comp.html uuid='2beb60ba' %} component. It was moving two times the specified distance.
- Fixed 'Add Detail' component. It was moving two times the specified distance.
- Fixed value range validation on {% include ltr/comp.html uuid='8c5cd6fb' %} component.
- Added item `<None>` to some parameters context menu.
- Fix for the case Grasshopper had run with No-Units.
- Fix for `BakeElements` when no attributes are provided.
- Fix for `Types.View.DrawViewportWires` when showing an `ARDB.ImageView`.
- Fix for `ARDB.Instance.GetLocation` when instance is scaled.

{% include ltr/release-header.html title="v1.9 RC1" version="v1.9.8234.21248" pre_release=true time="07/18/2022" %}

- Added 'Host Sub Elements' component.
- Added 'Profile' input to 'Host Boundary Profile' component.
- Added 'Revit Version' component.
- Added 'Revit User' component.
- Added 'Document Tolerances' component.
- Added 'Default File Locations' component.
- Added 'Spatial Element Identity' component.
- Added 'Delete Workset' component (Revit 2023).
- Added 'Default 3D View' component.
- Added 'Assembly Origin' component.

{% include ltr/release-header.html title="v1.8" version="v1.8.8221.17917" time="07/18/2022" %}

- Includes all changes under 1.8RC releases listed below
- Minor Fixes and Improvements

{% include ltr/release-header.html title="v1.8 RC4" version="v1.8.8221.17917" pre_release=true time="07/05/2022" %}

- Added {% include ltr/comp.html uuid='8ff70eef' %}
- Added {% include ltr/comp.html uuid='8ead987d' %} component
- Added {% include ltr/comp.html uuid='82a7462c' %} parameter
- Improved {% include ltr/comp.html uuid='ad88cf11' %} reuse logic
- Geometry conversion improvements
- Added warning to {% include ltr/comp.html uuid='134b7171' %} to avoid Shared Parameters Service invalid characters
- Now default document annotation scales are set to 1:100 by default


{% include ltr/release-header.html title="v1.8 RC3" version="v1.8.8215.8714" pre_release=true time="06/28/2022" %}

- Fixed several geometry bugs.
- Fixed structural framing creation on a family document.
- Fixed curved Beams when in a vertical plane.
- Fixed dimensioning components, when working with Detail Lines and Reference Planes.
- {% include ltr/comp.html uuid='8f1ee110' %} casting issue with enums [#613](https://github.com/mcneel/rhino.inside-revit/issues/613)

{% include ltr/release-header.html title="v1.8 RC2" version="v1.8.8207.14855" pre_release=true time="06/21/2022" %}

- Added {% include ltr/comp.html uuid='689d4059' %} component.
- Added {% include ltr/comp.html uuid='e6e4a2ee' %} component.
- Added {% include ltr/comp.html uuid='11424062' %} component.
- Added {% include ltr/comp.html uuid='fe258116' %} component.
- Added {% include ltr/comp.html uuid='2beb60ba' %} component.

{% include ltr/release-header.html title="v1.8 RC1" version="v1.8.8200.21840" pre_release=true time="06/14/2022" %}

- Now RiR requires Rhino v7.15.
- Moved {% include ltr/comp.html uuid='ff951e5d' %}, {% include ltr/comp.html uuid='3b95eff0' %}, {% include ltr/comp.html uuid='f3eb3a21' %} from Topology to Annotation tab.
- Added {% include ltr/comp.html uuid='49acc84c' %} component
- Added {% include ltr/comp.html uuid='ad88cf11' %} component
- Added {% include ltr/comp.html uuid='5a94ea62' %} component
- Added {% include ltr/comp.html uuid='0dbe67e7' %} component
- Added {% include ltr/comp.html uuid='df47c980' %} component
- Added {% include ltr/comp.html uuid='00c729f1' %} component
- Added {% include ltr/comp.html uuid='449b853b' %} component
- Added {% include ltr/comp.html uuid='493035d3' %} component
- Added {% include ltr/comp.html uuid='0644989d' %} component
- Added {% include ltr/comp.html uuid='495330db' %} component.
- Added {% include ltr/comp.html uuid='60be53c5' %} component.
- Added {% include ltr/comp.html uuid='a2adb132' %} componet.
- Added {% include ltr/comp.html uuid='4be42ec7' %} component.
- Added {% include ltr/comp.html uuid='d35eb2a7' %} parameter.

{% include ltr/release-header.html title="v1.7" version="v1.7.8194.7007" time="06/14/2022" %}

- Includes all changes under 1.7RC releases listed below
- Minor Fixes and Improvements
 
{% include ltr/release-header.html title="v1.7 RC3" version="v1.7.8188.17314" pre_release=true time="06/07/2022" %}

- Now {% include ltr/comp.html uuid='de5e832b' %}, {% include ltr/comp.html uuid='07711559' %} take a {% include ltr/comp.html uuid='2dc4b866' %} as input
- Added more error checking to {% include ltr/comp.html uuid='36842b86' %}
- Fixed casting from {% include ltr/comp.html uuid='1e6825b6' %}, {% include ltr/comp.html uuid='30473b1d' %}, and {% include ltr/comp.html uuid='66aaae96' %}  to {% include ltr/comp.html uuid='353ffb47' %}
- Implemented casting from {% include ltr/comp.html uuid='2dc4b866' %} to {% include ltr/comp.html uuid='01c853d8' %}
- Minor Fixes and Improvements

{% include ltr/release-header.html title="v1.6 (Hotfix)" version="v1.6.8159.20547" time="05/04/2022" %}

- Fixed a bug extracting Level elements from a parameter ([RE Discourse: Null Revit Levels Resulting In Missing Components](https://discourse.mcneel.com/t/rir-version-1-68-null-revit-levels-resulting-in-missing-components/142125))

{% include ltr/release-header.html title="v1.7 RC2" version="v1.7.8158.15230" pre_release=true time="05/03/2022" %}

- Minor Fixes and Improvements

{% include ltr/release-header.html title="v1.7 RC1" version="v1.7.8151.26629" pre_release=true time="04/12/2022" %}

- Added context menu to generate a transparent background image
- Added _Crop Extents_, _Template_ and _Filter_ input to {% include ltr/comp.html uuid='4a962a0c' %}
- Exposed {% include ltr/comp.html uuid='972b6fbe' %} parameter
- Added {% include ltr/comp.html uuid='d4593785' %}, {% include ltr/comp.html uuid='45e7e88c' %} components
- Added {% include ltr/comp.html uuid='f3c35fb2' %} view parameter
- Added {% include ltr/comp.html uuid='bf2effd6' %} parameter and associated {% include ltr/comp.html uuid='51f9e551' %} component
- Added {% include ltr/comp.html uuid='1bde7f9f' %} parameter and associated {% include ltr/comp.html uuid='3896729d' %} component
- Added {% include ltr/comp.html uuid='33e34bd8' %} parameter and associated {% include ltr/comp.html uuid='782d0460' %} component
- Added {% include ltr/comp.html uuid='d0d3d169' %}, {% include ltr/comp.html uuid='0744d339' %}, {% include ltr/comp.html uuid='6effb4b8' %}, {% include ltr/comp.html uuid='ca537732' %} view parameters
- Added {% include ltr/comp.html uuid='a1878f3d' %} component
- Added {% include ltr/comp.html uuid='53fdab6f' %} selector
- Added {% include ltr/comp.html uuid='36842b86' %}
- Added {% include ltr/comp.html uuid='34d68cdc' %} component
- Added {% include ltr/comp.html uuid='34186815' %}, {% include ltr/comp.html uuid='dea31165' %} components
- Added {% include ltr/comp.html uuid='2ee360f3' %}, {% include ltr/comp.html uuid='de5e832b' %}, {% include ltr/comp.html uuid='07711559' %} components
- Added {% include ltr/comp.html uuid='d1940eb3' %}, {% include ltr/comp.html uuid='5ddcb816' %}, {% include ltr/comp.html uuid='a1ccf034' %} components
- Added {% include ltr/comp.html uuid='ff951e5d' %}, {% include ltr/comp.html uuid='3b95eff0' %}, {% include ltr/comp.html uuid='f3eb3a21' %} components

{% include ltr/release-header.html title="v1.6" version="v1.6.8151.18094" time="04/26/2022" %}

- Added {% include ltr/comp.html uuid='54c795d0' %} and associated {% include ltr/comp.html uuid='63f4a581' %} parameter.
- Added {% include ltr/comp.html uuid='01c853d8' %} and associated {% include ltr/comp.html uuid='4150d40a' %} parameter.
- Updated {% include ltr/comp.html uuid='657811b7' %} to accept {% include ltr/comp.html uuid='4150d40a' %} parametes as **Base** and **Top** inputs as well and thus removed the optional offset parameters
- Includes all changes under 1.6RC releases listed below
- Minor Fixes and Improvements

{% include ltr/release-header.html title="v1.6 RC5" version="v1.6.8134.6334" pre_release=true time="04/12/2022" %}

- Added support for Revit 2023
- Fixed conversion from {% include ltr/comp.html uuid='15ad6bf9' %} to Surface when slant angle is negative
- Fixed a bug on {% include ltr/comp.html uuid='0f251f87' %} [#507](https://github.com/mcneel/rhino.inside-revit/issues/507)
- Updated Revit download link when loaded in an unsupported version

{% include ltr/release-header.html title="v1.6 RC4" version="v1.6.8124.18574" pre_release=true time="04/05/2022" %}

- Fixed {% include ltr/comp.html uuid='cec2b3df-' %} component when Tracking mode is set to _Update_.
- Added _Elevation_ input to {% include ltr/comp.html uuid='cec2b3df-' %}.
- Fixed a bug on _Import 3DM_ command when importing polylines on a family document.

{% include ltr/release-header.html title="v1.6 RC3" version="v1.6.8123.20268" pre_release=true time="03/29/2022" %}

- Fixed {% include ltr/comp.html uuid='4434c470-' %} when inverted
- {{ site.terms.rir }} no longer shows an error window when failing to set shortcut for Grasshopper button
- Minor Fixes and Improvements

{% include ltr/release-header.html title="v1.6 RC2" version="v1.6.8119.11754" pre_release=true time="03/22/2022" %}

- Fixed a problem on `ARDB.XYZ.PerpVector` when tolerance is too small.
- Now _Convert_ context menu is a sorted by parameter category.
- Added casting from {% include ltr/comp.html uuid='f3ea4a9c-' %} to {% include ltr/comp.html uuid='5c073f7d-' %}, {% include ltr/comp.html uuid='353ffb47-' %}, {% include ltr/comp.html uuid='3238f8bc-' %} and {% include ltr/comp.html uuid='97dd546d-' %}.
- Now all _Add_ components create elements on the last document Phase.
- Now all _Add_ components create elements with **Enable Analytical Model** off by default.
- Fix for {% include ltr/comp.html uuid='26411aa6-' %} now it always returns a non joined element.
- Fixed {% include ltr/comp.html uuid='2c374e6d-' %} component on shared-parameters.
- Fix for {% include ltr/comp.html uuid='dcc82eca-' %} when managing structural elements.
- Fixed {% include ltr/comp.html uuid='dcc82eca-' %} when workiong with structural beams and structural columns.
- Now `HostObject.Location` returns a plane centered on the profile curves.
- Now `Opening.Location` returns a plane centered on the profile curves.
- Implemented casting `SpatialElement` to `Surface`
- Added `Types.Railing`. This enables {% include ltr/comp.html uuid='dcc82eca-' %} component on railings.
- Implemented _Type_ output on {% include ltr/comp.html uuid='3bde5890-' %} for built-in parameters.
- Now Grasshopper preview status is persistent between sessions.

{% include ltr/release-header.html title="v1.6 RC1" version="v1.6.8102.16819" pre_release=true time="08/03/2022" %}

- Added {% include ltr/comp.html uuid='18d46e90-' %} parameter
- Added {% include ltr/comp.html uuid='657811b7-' %} component
- Added {% include ltr/comp.html uuid='c86ed84c-' %} component
- Added {% include ltr/comp.html uuid='e76b0f6b-' %} component
- Added {% include ltr/comp.html uuid='3848c899-' %} component
- Added {% include ltr/comp.html uuid='8a2da785-' %} component
- Added {% include ltr/comp.html uuid='f68f96ec-' %} component
- Added {% include ltr/comp.html uuid='0ea8d61a-' %} component
- Added **Is Subcategory** input to {% include ltr/comp.html uuid='d794361e-' %} component
- Added **Is Subcategory** input to {% include ltr/comp.html uuid='d150e40e-' %} component
- Now {% include ltr/comp.html uuid='70ccf7a6-' %} component returns openings on floor, ceiling and roofs
- Fixed {% include ltr/comp.html uuid='37a8c46f-' %} component. It was failing to update 'Unconnected Height' when the wall is constrained at the top
- Fixed {% include ltr/comp.html uuid='df634530-' %} and {% include ltr/comp.html uuid='97e9c6bb-' %}. Now both component filter out non Model groups or types
- Now first access to `RhinoCommon.dll` loads Rhino

{% include ltr/release-header.html title="v1.5" version="v1.5.8101.24584" time="03/08/2022" %}

- Includes all changes under 1.5RC releases listed below
- Minor Fixes and Improvements

{% include ltr/release-header.html title="v1.5 RC4" version="v1.5.8088.12286" pre_release=true time="02/22/2022" %}

- Fixed `AssemblyInstance.Location.set`
- Implemented `AssemblyInstance.BoundingBox`
- Now {% include ltr/comp.html uuid='ef607c2a-' %} displays the _BoundingBox_ by default.
- Fixed `Types.BasePoint.ClippingBox` when the element is not available.

{% include ltr/release-header.html title="v1.5 RC3" version="v1.5.8082.16096" pre_release=true time="02/16/2022" %}

- {% include ltr/comp.html uuid='b6349dda-' %} now has "Open Design Options…" context menu option.
- Added {% include ltr/comp.html uuid='8621421d-' %} component.
- Added _Error Mode_ context menu: Now all named elements creation components use preexisting elements when working in error-mode 'Continue'.

- Fix on {% include ltr/comp.html uuid='26411aa6-' %}, now it checks if family is _Structural Framing_ before enabling-disabling joins.
- Fix on the {% include ltr/comp.html uuid='26411aa6-' %} component when working in tracking-mode 'Reuse'.
- Fixed {% include ltr/comp.html uuid='f4c12aa0-' %} component when managing unnamed elements.
- Fixed a bug on selection _Value Set_ when there are no elements on the list.
- Fixed a bug when user Undo a grasshopper object creation operation on components that track elements.
- Fixed a problem when Revit is working in _US Survey Feet_ units.

{% include ltr/release-header.html title="v1.5 RC2" version="v1.5.8067.24664" pre_release=true time="02/01/2022" %}

- Fixed unit conversions on {% include ltr/comp.html uuid='8a162ee6-' %} component
- Added `Types.SectionBox` type.
- Fixed [#531](https://github.com/mcneel/rhino.inside-revit/issues/531).

{% include ltr/release-header.html title="v1.5 RC1" version="v1.5.8056.10037" pre_release=true time="01/21/2022" %}

- Minor Fixes and Improvements

{% include ltr/release-header.html title="v1.4 Stable" version="v1.4.8053.19650" time="21/01/2022" %}

- Includes all changes under 1.4RC releases listed below
- New {% include ltr/comp.html uuid='716903d0-' %} component

{% include ltr/release-header.html title="v1.4 RC6" version="v1.4.8048.43002" pre_release=true time="01/18/2022" %}

- Added 'Link' output to 'Document Links' component.
- Renamed 'Document Links' to {% include ltr/comp.html uuid='ebccfdd8-' %}.
- Renamed 'Binding' to 'Scope' in parameter components.
- Updated 'Element Dependents' to return original 'Elements' and also 'Referentials'.
- Fixed {% include ltr/comp.html uuid='b3bcbf5b-' %} and {% include ltr/comp.html uuid='8b85b1fb-' %}: Now both have an option _Expand Dependents_ in the context menu to extract dependent elements geometry. Outputs are grafted accordingly. Closes #509.
- Updated some 'Query' component input parameters names to match Revit parameter name.

{% include ltr/release-header.html title="v1.4 RC5" version="v1.4.8007.15883" pre_release=true time="12/07/2021" %}

- Continued work on {{ site.terms.rir }} API
- {% include ltr/comp.html uuid='3a5f6af7-' %} defaults to temp folder when **Folder** input is not provided
- Minor Fixes and Improvements

{% include ltr/release-header.html title="v1.4 RC4" version="v1.4.8004.19290" pre_release=true time="11/30/2021" %}

- Minor Fixes and Improvements

{% include ltr/release-header.html title="v1.4 RC3" version="v1.4.7997.16502" pre_release=true time="11/23/2021" %}

- A major work in 1.4 is cleaning up and preparing the {{ site.terms.rir }} API. In this release we added an option to see the documentation for current state of the API in python editor (`EditPythonScript` command)

![]({{ "/static/images/release_notes/pythoneditor-docs.png" | prepend: site.baseurl }})

- Fixed _Select All_ and _Invert Selection_ on **Value Set Picker**
- Fixed {% include ltr/comp.html uuid='79daea3a-' %} when _Categories_ input contains nulls
- Fixed {% include ltr/comp.html uuid='97d71aa8-' %} component when managing nulls

{% include ltr/release-header.html title="v1.4 RC2" version="v1.4.7989.18759" pre_release=true time="11/16/2021" %}

- Fix for `DB.InternalOrigin` on Revit 2020.2
- Fixed a crash, when an element can't be deleted from the context menu
- Fixed {% include ltr/comp.html uuid='b3bcbf5b-' %} and {% include ltr/comp.html uuid='8b85b1fb-' %}: Now both have an option **Expand Dependents** in the context menu to extract dependent elements geometry. Outputs are grafted accordingly
- Added {% include ltr/comp.html uuid='8fad6039-' %}
- Added back {% include ltr/comp.html uuid='754c40d7-' %}
- Added back {% include ltr/comp.html uuid='61f75de1-' %}

{% include ltr/release-header.html title="v1.4 RC1" version="v1.4.7983.32601" pre_release=true time="11/09/2021" %}

- Minor Fixes and Improvements

{% include ltr/release-header.html title="v1.3 Stable" version="v1.3.7983.15227" time="10/12/2021" %}

- Includes all changes under 1.2RC releases listed below
- Fixed {% include ltr/comp.html uuid='8b85b1fb-' %} was returning invisible elements geometry

{% include ltr/release-header.html title="v1.3 RC2" version="v1.3.7976.20198" pre_release=true time="10/27/2021" %}

- Now _Open Viewport_ command needs CTRL pressed to synchronize camera and workplane
- {% include ltr/comp.html uuid='2dc4b866' %} now converts to _Plane_, _Box_, _Surface_, and _Material_
- {% include ltr/comp.html uuid='4a962a0c' %} defaults to a temp folder when no _Folder_ is provided

{% include ltr/release-header.html title="v1.3 RC1" version="v1.3.7970.19099" pre_release=true time="10/27/2021" %}

- Component Changes
  - New {% include ltr/comp.html uuid='7fcea93d-' extended=true %}
  - New {% include ltr/comp.html uuid='a39bbdf2-' extended=true %}
  - New {% include ltr/comp.html uuid='b344f1c1-' extended=true %}
  - ZUI components e.g. {% include ltr/comp.html uuid='fad33c4b-' %} now have _Show all parameters_ and _Hide unconnected parameters_ on context menu
- Performance
  - Grasshopper now caches converted geometries from Rhino to Revit. This improves performance between Grasshopper runs, or when the same geometry is being converted many times.
- Minor Fixes and Improvements

{% include ltr/release-header.html title="v1.2 Stable" version="v1.2.7955.32919" time="10/12/2021" %}

- Includes all changes under 1.2RC releases listed below
- Component Changes

  - {% include ltr/comp.html uuid='704d9c1b-' %} component does not have a Title Block input anymore
  - Added {% include ltr/comp.html uuid='f2f3d866-' extended=true %}
  - Added {% include ltr/comp.html uuid='16f18871-' extended=true %}
  - {% include ltr/comp.html uuid='f6b99fe2-' %} now shows pretty names for view families sorted alphabetically
  - {% include ltr/comp.html uuid='f737745f-' %} replaces previous {% include ltr/comp_old.html title='Query Title Block Types' %} component
  - Removed {% include ltr/comp_old.html title='Analyze Sheet' %} component
  - {% include ltr/comp.html uuid='6915b697-' %} component does not require _Category_ anymore

- Issues

  - Fixed Non-C2-BREP edge conversion when knots are below tolerance. RE [#382](https://github.com/mcneel/rhino.inside-revit/issues/382).

- Minor Fixes and Improvements

{% include ltr/release-header.html title="v1.2 RC4" version="v1.2.7948.6892 " pre_release=true time="10/05/2021" %}

- Minor Fixes and Improvements

{% include ltr/release-header.html title="v1.2 RC3" version="v1.2.7937.23994" pre_release=true time="09/28/2021" %}

- Improved 'Host Faces' component. Now skips invalid faces and avoids exceptions to be faster
- Fixes and improvements on Ellipse conversion routines.

{% include ltr/release-header.html title="v1.2 RC2" version="v1.2.7934.7099" pre_release=true time="09/21/2021" %}

- Corrected component name spelling {% include ltr/comp.html uuid='ff0f49ca-' %}
- Removed {% include ltr/comp_old.html title='Assembly Views' %} component
- Convert {% include ltr/comp.html uuid='cadf5fbb-' %} component to pass-through
- Revised {% include ltr/comp.html uuid='704d9c1b-' %} parameters to match Revit
- Added 'Assembly' parameter to {% include ltr/comp.html uuid='b0440885-' %} and {% include ltr/comp.html uuid='df691659-' %}

{% include ltr/release-header.html title="v1.2 RC1" version="v1.2.7927.28069" pre_release=true time="09/14/2021" %}

- New View Components!

  - {% include ltr/comp.html uuid='97c8cb27-' extended=true %}
  - {% include ltr/comp_old.html title='Query Title Block Types' %}
  - {% include ltr/comp.html uuid='cadf5fbb-' extended=true %}
  - {% include ltr/comp.html uuid='704d9c1b-' extended=true %}
  - {% include ltr/comp_old.html title='Analyze Sheet' %}
  - {% include ltr/comp.html uuid='f6b99fe2-' extended=true %}

- New Assembly Components!

  - {% include ltr/comp.html uuid='fd5b45c3-' extended=true %}
  - {% include ltr/comp_old.html title='Assembly Views' %}
  - {% include ltr/comp.html uuid='6915b697-' extended=true %}
  - {% include ltr/comp.html uuid='26feb2e9-' extended=true %}
  - {% include ltr/comp.html uuid='33ead71b-' extended=true %}
  - {% include ltr/comp.html uuid='ff0f49ca-' extended=true %}

- New Workset Components!

  - {% include ltr/comp.html uuid='5c073f7d-' extended=true %}
  - {% include ltr/comp.html uuid='aa467c94-' extended=true %}
  - {% include ltr/comp.html uuid='b441ba8c-' extended=true %}
  - {% include ltr/comp.html uuid='c33cd128-' extended=true %}
  - {% include ltr/comp.html uuid='311316ba-' extended=true %}
  - {% include ltr/comp.html uuid='3380c493-' extended=true %}

- New Phase Components!

  - {% include ltr/comp.html uuid='353ffb47-' extended=true %}
  - {% include ltr/comp.html uuid='3ba4524a-' extended=true %}
  - {% include ltr/comp.html uuid='91e4d3e1-' extended=true %}
  - {% include ltr/comp.html uuid='805c21ee-' extended=true %}

- Merged [PR #486](https://github.com/mcneel/rhino.inside-revit/pull/486)

{% include ltr/release-header.html title="v1.1 Stable" version="v1.1.7927.27937" time="09/14/2021" %}

- Includes all changes under 1.1RC releases listed below
- Minor Fixes and Improvements

{% include ltr/release-header.html title="v1.1 RC4" version="v1.1.7916.15665" pre_release=true time="09/07/2021" %}

- Minor Fixes and Improvements

{% include ltr/release-header.html title="v1.1 RC3" version="v1.1.7912.2443" pre_release=true time="08/30/2021" %}

- Minor Fixes and Improvements

{% include ltr/release-header.html title="v1.1 RC2" version="v1.1.7906.21197" pre_release=true time="08/24/2021" %}

- 👉 Updated _Tracking Mode_ context wording.
  - Supersede -> **Enabled : Replace**
  - Reconstruct -> **Enabled : Update**
- 👉 Performance Improvements:
  - Disabled expiring objects when a Revit document change comes from Grasshopper itself
  - Improved _Element Type_ component speed when updating several elements
  - Improved _Add Component (Location)_ speed when used in _Supersede_ mode
- 👉 Renamed:
  - _Query Types_ output from "E" to "T"
  - _Add ModelLine_ -> _Add Model Line_
  - _Add SketchPlane_ -> _Add Sketch Plane_
  - _Thermal Asset Type_ -> _Thermal Asset Class_
  - _Physical Asset Type_ -> _Physical Asset Class_
- Now parameter rule components guess the parameter type from the value on non built-in parameters
- Parameter setter does not change the value when the value to set is already the same
- Fixed the way we solve BuiltIn parameters on family documents
- Added _Behavior_ input to Modify Physical and Thermal asset
- Removed some default values on _Query Views_ that add some confusion
- Deleting an open view is not allowed. We show an message with less information in that case
- Fix on _Add View3D_ when managing a locked view
- Fix on _Duplicate Type_ when managing types without Category like `DB.ViewFamilyType`
- Only _Graphical Element_ should be pinned
- Closed [Issue #410](https://github.com/mcneel/rhino.inside-revit/issues/410)
- Merged [PR #475](https://github.com/mcneel/rhino.inside-revit/issues/475)

{% include ltr/release-header.html title="v1.0 Stable / v1.1 RC1" version="1.0.7894.17525 / v1.1.7894.19956" time="08/12/2021" %}

Finally!! 🎉 See [announcement post here](https://discourse.mcneel.com/t/rhino-inside-revit-version-1-0-released/128738?u=eirannejad)<|MERGE_RESOLUTION|>--- conflicted
+++ resolved
@@ -10,7 +10,6 @@
 
 ### WIP
 
-### RC
 
 - Added 'View Crop Region' component.
 - Added 'Add Section View' component.
@@ -26,7 +25,6 @@
 
 ![]({{ "/static/images/release_notes/happy2023.png" | prepend: site.baseurl }})
 
-<<<<<<< HEAD
 {% include ltr/release-header.html title="v1.12 RC1" version="v1.12.8417.6530" pre_release=true time="01/17/2023" %}
 
 - Fixed {% include ltr/comp.html uuid='01e86d7c' %} name is getting an unexpected integer added in creation. [#754](https://github.com/mcneel/rhino.inside-revit/issues/754)
@@ -35,10 +33,7 @@
 - Added {% include ltr/comp.html uuid='b062c96e' %} component. [#753](https://github.com/mcneel/rhino.inside-revit/issues/753)
 
 
-{% include ltr/release-header.html title="v1.11" version="v1.11.8410.29937" time="01/10/2023" %}
-=======
 {% include ltr/release-header.html title="v1.11" version="v1.11.8425.15605" time="01/10/2023" %}
->>>>>>> a8c9a57f
 
 - Fix for "Comments" parameter `DataType`.
 - Improved `Types.CurtainGridLine` previews.
