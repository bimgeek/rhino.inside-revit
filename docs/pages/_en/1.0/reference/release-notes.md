--- conflicted
+++ resolved
@@ -18,16 +18,12 @@
 
 ![]({{ "/static/images/release_notes/happy2023.png" | prepend: site.baseurl }})
 
-<<<<<<< HEAD
 {% include ltr/release-header.html title="v1.13 RC1" version="v1.13.8458.21732" pre_release=true time="02/28/2023" %}
 
 - Added {% include ltr/comp.html uuid='2101fff6' %} component.
 - Added {% include ltr/comp.html uuid='08586f77' %}.
 
-{% include ltr/release-header.html title="v1.12" version="v1.12.8445.26409" time="02/14/2023" %}
-=======
 {% include ltr/release-header.html title="v1.12" version="v1.12.8449.6358" time="02/28/2023" %}
->>>>>>> ce2c6788
 
 - Added {% include ltr/comp.html uuid='71f014de' %} component.
 - Added {% include ltr/comp.html uuid='3e2a753b' %} component.
