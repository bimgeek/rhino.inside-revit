--- conflicted
+++ resolved
@@ -43,11 +43,7 @@
 
       if (tag.GetTaggedReference() is Reference reference)
       {
-<<<<<<< HEAD
-        if (!Equals(tag.Document, reference, referenceTagged))
-=======
         if (!reference.IsEquivalent(referenceTagged, tag.Document))
->>>>>>> 180d07f3
           throw new System.ArgumentException(nameof(referenceTagged));
       }
 
@@ -55,34 +51,14 @@
       return tag.HasElbow;
 #else
       try { return tag.LeaderElbow is object; }
-<<<<<<< HEAD
-      catch { }
-
-      return false;
-=======
       catch { return false; }
->>>>>>> 180d07f3
 #endif
     }
 
     public static XYZ GetLeaderElbow(this IndependentTag tag, Reference referenceTagged)
     {
-<<<<<<< HEAD
-      if (referenceTagged is null)
-        throw new System.ArgumentNullException(nameof(referenceTagged));
-
-      if (!tag.HasLeader)
-        throw new System.InvalidOperationException("The tag does not have a leader.");
-
-      if (tag.GetTaggedReference() is Reference reference)
-      {
-        if (!Equals(tag.Document, reference, referenceTagged))
-          throw new System.ArgumentException(nameof(referenceTagged));
-      }
-=======
       if (!tag.HasLeaderElbow(referenceTagged))
         throw new System.ArgumentException("The tag does not have a leader elbow.");
->>>>>>> 180d07f3
 
       return tag.LeaderElbow;
     }
@@ -97,11 +73,7 @@
 
       if (tag.GetTaggedReference() is Reference reference)
       {
-<<<<<<< HEAD
-        if (!Equals(tag.Document, reference, referenceTagged))
-=======
         if (!reference.IsEquivalent(referenceTagged, tag.Document))
->>>>>>> 180d07f3
           throw new System.ArgumentException(nameof(referenceTagged));
       }
 
@@ -118,11 +90,7 @@
 
       if (tag.GetTaggedReference() is Reference reference)
       {
-<<<<<<< HEAD
-        if (!Equals(tag.Document, reference, referenceTagged))
-=======
         if (!reference.IsEquivalent(referenceTagged, tag.Document))
->>>>>>> 180d07f3
           throw new System.ArgumentException(nameof(referenceTagged));
       }
 
@@ -139,11 +107,7 @@
 
       if (tag.GetTaggedReference() is Reference reference)
       {
-<<<<<<< HEAD
-        if (!Equals(tag.Document, reference, referenceTagged))
-=======
         if (!reference.IsEquivalent(referenceTagged, tag.Document))
->>>>>>> 180d07f3
           throw new System.ArgumentException(nameof(referenceTagged));
       }
 
@@ -151,22 +115,11 @@
     }
 #endif
 
-<<<<<<< HEAD
-    static bool Equals(Document doc, Reference a, Reference b)
-    {
-#if REVIT_2018
-      return a.EqualTo(b); 
-#else
-      return a.ConvertToStableRepresentation(doc) == b.ConvertToStableRepresentation(doc);
-#endif
-    }
-=======
 #if !REVIT_2018
     public static Reference GetTaggedReference(this IndependentTag tag)
     {
       return new Reference(tag.Document.GetElement(tag.TaggedLocalElementId));
     }
 #endif
->>>>>>> 180d07f3
   }
 }