--- conflicted
+++ resolved
@@ -4,7 +4,7 @@
 using System.IO;
 using System.Linq;
 using System.Reflection;
-using System.Text;
+using System.Text;
 using System.Windows;
 using System.Windows.Input;
 using Autodesk.Revit.Attributes;
@@ -290,79 +290,79 @@
 
       // initialize the Ribbon tab and first panel
       RibbonPanel addinRibbon;
-      if (AddinOptions.Session.CompactTab)
-      {
+      if (AddinOptions.Session.CompactTab)
+      {
         addinRibbon = uiCtrlApp.CreateRibbonPanel(Addin.AddinName);
-
-        // Add launch RhinoInside push button,
-        UI.CommandStart.CreateUI(addinRibbon);
-        // addin options, has Eto window and requires Eto to be loaded
-        UI.CommandAddinOptions.CreateUI(addinRibbon);
-      }
-      else
-      {
-        uiCtrlApp.CreateRibbonTab(Addin.AddinName);
-        addinRibbon = uiCtrlApp.CreateRibbonPanel(Addin.AddinName, "More");
-
-        // Add launch RhinoInside push button,
-        UI.CommandStart.CreateUI(addinRibbon);
-        // add slideout and the rest of the buttons
-      }
-
-      // about and help links
-      addinRibbon.AddSlideOut();
+
+        // Add launch RhinoInside push button,
+        UI.CommandStart.CreateUI(addinRibbon);
+        // addin options, has Eto window and requires Eto to be loaded
+        UI.CommandAddinOptions.CreateUI(addinRibbon);
+      }
+      else
+      {
+        uiCtrlApp.CreateRibbonTab(Addin.AddinName);
+        addinRibbon = uiCtrlApp.CreateRibbonPanel(Addin.AddinName, "More");
+
+        // Add launch RhinoInside push button,
+        UI.CommandStart.CreateUI(addinRibbon);
+        // add slideout and the rest of the buttons
+      }
+
+      // about and help links
+      addinRibbon.AddSlideOut();
       UI.CommandAbout.CreateUI(addinRibbon);
       UI.CommandGuides.CreateUI(addinRibbon);
       UI.CommandForums.CreateUI(addinRibbon);
       UI.CommandHelpLinks.CreateUI(addinRibbon);
-      if (!AddinOptions.Session.CompactTab)
-      {
+      if (!AddinOptions.Session.CompactTab)
+      {
         addinRibbon.AddSeparator();
-        UI.CommandAddinOptions.CreateUI(addinRibbon);
-      }
-
-      // add option change listeners
-      AddinOptions.UpdateChannelChanged += AddinOptions_UpdateChannelChanged;
+        UI.CommandAddinOptions.CreateUI(addinRibbon);
+      }
+
+      // add option change listeners
+      AddinOptions.UpdateChannelChanged += AddinOptions_UpdateChannelChanged;
       // check for updates if requested
       if (AddinOptions.Current.CheckForUpdatesOnStartup)
         CheckUpdates();
-
-      //load RIR?
-      //if (AddinOptions.Session.LoadOnStartup)
-      //{
-      //  UI.CommandStart.Start(
-      //    panelMaker: (name) => uiCtrlApp.CreateRibbonPanel(AddinName, name)
-      //    );
-      //}
-
+
+      //load RIR?
+      //if (AddinOptions.Session.LoadOnStartup)
+      //{
+      //  UI.CommandStart.Start(
+      //    panelMaker: (name) => uiCtrlApp.CreateRibbonPanel(AddinName, name)
+      //    );
+      //}
+
       return Result.Succeeded;
-    }
-
-    private void AddinOptions_UpdateChannelChanged(object sender, EventArgs e) => CheckUpdates();
-
-    static void CheckUpdates()
-    {
-      AddinUpdater.GetReleaseInfo(
-        (ReleaseInfo releaseInfo) => {
-          // if release info is received,
-          if (releaseInfo != null)
-          {
-            // if current version on the active update channel is newer
-            if (releaseInfo.Version > Version)
-            {
-              // ask UI to notify user of updates
-              if (!AddinOptions.Session.CompactTab)
-                UI.CommandStart.NotifyUpdateAvailable(releaseInfo);
-              UI.CommandAddinOptions.NotifyUpdateAvailable(releaseInfo);
-              return;
-            }
-          }
-          // otherwise clear updates
-          UI.CommandStart.ClearUpdateNotifiy();
-          UI.CommandAddinOptions.ClearUpdateNotifiy();
-        }
-      );
-    }
+    }
+
+    private void AddinOptions_UpdateChannelChanged(object sender, EventArgs e) => CheckUpdates();
+
+    static void CheckUpdates()
+    {
+      AddinUpdater.GetReleaseInfo(
+        (ReleaseInfo releaseInfo) => {
+          // if release info is received,
+          if (releaseInfo != null)
+          {
+            // if current version on the active update channel is newer
+            if (releaseInfo.Version > Version)
+            {
+              // ask UI to notify user of updates
+              if (!AddinOptions.Session.CompactTab)
+                UI.CommandStart.NotifyUpdateAvailable(releaseInfo);
+              UI.CommandAddinOptions.NotifyUpdateAvailable(releaseInfo);
+              return;
+            }
+          }
+          // otherwise clear updates
+          UI.CommandStart.ClearUpdateNotifiy();
+          UI.CommandAddinOptions.ClearUpdateNotifiy();
+        }
+      );
+    }
 
     void DoStartUp(Autodesk.Revit.ApplicationServices.Application app)
     {
@@ -639,13 +639,13 @@
       /// <param name="sysDir"></param>
       static public void LoadFramework(string sysDir)
       {
-        foreach(string assm in new string[] { "Eto.dll" , "Eto.Wpf.dll", "Eto.Serialization.Xaml.dll", "Xceed.Wpf.Toolkit.dll" })
-        {
-          var assmPath = Path.Combine(sysDir, assm);
-          if (File.Exists(assmPath))
-            Assembly.LoadFrom(assmPath);
-          else
-            return;
+        foreach(string assm in new string[] { "Eto.dll" , "Eto.Wpf.dll", "Eto.Serialization.Xaml.dll", "Xceed.Wpf.Toolkit.dll" })
+        {
+          var assmPath = Path.Combine(sysDir, assm);
+          if (File.Exists(assmPath))
+            Assembly.LoadFrom(assmPath);
+          else
+            return;
         }
         Init();
       }
@@ -665,421 +665,4 @@
 
     #endregion
   }
-<<<<<<< HEAD
-=======
-}
-
-namespace RhinoInside.Revit.UI
-{
-  [Transaction(TransactionMode.Manual), Regeneration(RegenerationOption.Manual)]
-  class CommandRhinoInside : Command
-  {
-    static PushButton Button;
-
-    new class Availability : External.UI.CommandAvailability
-    {
-      public override bool IsCommandAvailable(UIApplication app, CategorySet selectedCategories) =>
-        Addin.CurrentStatus >= Addin.Status.Obsolete;
-    }
-
-    public static void CreateUI(RibbonPanel ribbonPanel)
-    {
-      const string CommandName = "Rhino";
-
-      var buttonData = NewPushButtonData<CommandRhinoInside, Availability>(CommandName);
-      if (ribbonPanel.AddItem(buttonData) is PushButton pushButton)
-      {
-        Button = pushButton;
-
-        if (Addin.RhinoVersionInfo is null)
-        {
-          pushButton.SetContextualHelp(new ContextualHelp(ContextualHelpType.Url, "https://www.rhino3d.com/download/rhino/wip"));
-          pushButton.Image = ImageBuilder.LoadBitmapImage("Resources.Rhino-logo.png", true);
-          pushButton.LargeImage = ImageBuilder.LoadBitmapImage("Resources.Rhino-logo.png");
-        }
-        else
-        {
-          pushButton.SetContextualHelp(new ContextualHelp(ContextualHelpType.Url, @"https://www.rhino3d.com/inside/revit/beta/"));
-          using (var icon = System.Drawing.Icon.ExtractAssociatedIcon(Addin.RhinoExePath))
-          {
-            pushButton.Image = icon.ToBitmapSource(true);
-            pushButton.LargeImage = icon.ToBitmapSource();
-          }
-
-          try
-          {
-            var versionInfo = Addin.RhinoVersionInfo;
-            pushButton.ToolTip = $"Loads {versionInfo.ProductName} inside this Revit session";
-            pushButton.LongDescription = $"Rhino: {versionInfo.ProductVersion} ({versionInfo.FileDescription}){Environment.NewLine}Rhino.Inside: {Addin.DisplayVersion}{Environment.NewLine}{versionInfo.LegalCopyright}";
-          }
-          catch (Exception) { }
-        }
-
-        if (Addin.StartupMode == AddinStartupMode.Disabled || Addin.CurrentStatus < Addin.Status.Available)
-        {
-          Button.Enabled = false;
-          Button.ToolTip = "Addin Disabled";
-        }
-        else
-        {
-          if(Settings.KeyboardShortcuts.RegisterDefaultShortcut("Add-Ins", ribbonPanel.Name, typeof(CommandRhinoInside).Name, CommandName, "R#Ctrl+R"))
-            External.ActivationGate.Exit += ShowShortcutHelp;
-        }
-      }
-    }
-
-    public override Result Execute(ExternalCommandData data, ref string message, Autodesk.Revit.DB.ElementSet elements)
-    {
-      if
-      (
-        (Keyboard.IsKeyDown(Key.LeftCtrl) || Keyboard.IsKeyDown(Key.RightCtrl)) &&
-        (Keyboard.IsKeyDown(Key.LeftShift) || Keyboard.IsKeyDown(Key.RightShift))
-      )
-        return ShowLoadError(data);
-
-      string rhinoTab = Addin.RhinoVersionInfo?.ProductName ?? "Rhinoceros";
-
-      if (Addin.CurrentStatus == Addin.Status.Ready)
-      {
-        if (Keyboard.IsKeyDown(Key.LeftCtrl) || Keyboard.IsKeyDown(Key.RightCtrl))
-          return Rhinoceros.RunCommandAbout();
-
-        if
-        (
-          Rhinoceros.MainWindow.Visible ||
-          Rhinoceros.MainWindow.ActivePopup?.IsInvalid == false
-        )
-        {
-          Rhinoceros.MainWindow.BringToFront();
-          return Result.Succeeded;
-        }
-
-        // If no windows are visible we show the Ribbon tab
-        return data.Application.ActivateRibbonTab(rhinoTab) ? Result.Succeeded : Result.Failed;
-      }
-
-      var result = Result.Failed;
-      switch (result = Revit.OnStartup(Revit.ApplicationUI))
-      {
-        case Result.Succeeded:
-          // Update Rhino button Tooltip
-          Button.ToolTip = $"Restores previously visible Rhino windows on top of Revit window";
-          Button.LongDescription = $"Use CTRL key to open a Rhino model";
-
-          // Register UI on Revit
-          data.Application.CreateRibbonTab(rhinoTab);
-
-          var RhinocerosPanel = data.Application.CreateRibbonPanel(rhinoTab, "Rhinoceros");
-          HelpCommand.CreateUI(RhinocerosPanel);
-
-          var assemblies = AppDomain.CurrentDomain.GetAssemblies();
-
-          if (assemblies.Any(x => x.GetName().Name == "RhinoCommon"))
-          {
-            RhinocerosPanel.AddSeparator();
-            CommandRhino.CreateUI(RhinocerosPanel);
-            CommandImport.CreateUI(RhinocerosPanel);
-            CommandRhinoPreview.CreateUI(RhinocerosPanel);
-            CommandPython.CreateUI(RhinocerosPanel);
-          }
-
-          if (assemblies.Any(x => x.GetName().Name == "Grasshopper"))
-          {
-            var GrasshopperPanel = data.Application.CreateRibbonPanel(rhinoTab, "Grasshopper");
-            CommandGrasshopper.CreateUI(GrasshopperPanel);
-            CommandGrasshopperPreview.CreateUI(GrasshopperPanel);
-            CommandGrasshopperSolver.CreateUI(GrasshopperPanel);
-            CommandGrasshopperRecompute.CreateUI(GrasshopperPanel);
-            CommandGrasshopperBake.CreateUI(GrasshopperPanel);
-            GrasshopperPanel.AddSeparator();
-            CommandGrasshopperPlayer.CreateUI(GrasshopperPanel);
-          }
-
-          result = data.Application.ActivateRibbonTab(rhinoTab) ? Result.Succeeded : Result.Failed;
-          break;
-        case Result.Cancelled:
-          Button.Enabled = false;
-
-          if (Addin.CurrentStatus == Addin.Status.Unavailable)
-            Button.ToolTip = "Rhino.Inside failed to found a valid copy of Rhino 7 WIP installed.";
-          else if (Addin.CurrentStatus == Addin.Status.Obsolete)
-            Button.ToolTip = "Rhino.Inside has expired.";
-          else
-            Button.ToolTip = "Rhino.Inside load was cancelled.";
-
-          Button.SetContextualHelp(new ContextualHelp(ContextualHelpType.Url, @"https://www.rhino3d.com/inside/revit"));
-          break;
-        case Result.Failed:
-          Button.Enabled = false;
-          Button.ToolTip = "Rhino.Inside failed to load.";
-          ShowLoadError(data);
-          break;
-      }
-
-      return result;
-    }
-
-    static void ShowShortcutHelp(object sender, EventArgs e)
-    {
-      if (sender is IExternalCommand)
-      {
-        External.ActivationGate.Exit -= ShowShortcutHelp;
-
-        using
-        (
-          var taskDialog = new TaskDialog("New Shortcut")
-          {
-            Id = $"{MethodBase.GetCurrentMethod().DeclaringType}.{MethodBase.GetCurrentMethod().Name}",
-            MainIcon = UIX.TaskDialogIcons.IconInformation,
-            TitleAutoPrefix = true,
-            AllowCancellation = true,
-            MainInstruction = $"Keyboard shortcut 'R' is now assigned to Rhino",
-            MainContent = $"You can use R key to restore previously visible Rhino windows over Revit window every time you need them.",
-            FooterText = "This is a one time message",
-          }
-        )
-        {
-          taskDialog.AddCommandLink(TaskDialogCommandLinkId.CommandLink1, "Customize keyboard shortcuts…");
-          if (taskDialog.Show() == TaskDialogResult.CommandLink1)
-          {
-            Revit.ActiveUIApplication.PostCommand(RevitCommandId.LookupPostableCommandId(PostableCommand.KeyboardShortcuts));
-          }
-        }
-      }
-    }
-
-    Result ShowLoadError(ExternalCommandData data)
-    {
-      using
-      (
-        var taskDialog = new TaskDialog("Oops! Something went wrong :(")
-        {
-          Id = $"{MethodBase.GetCurrentMethod().DeclaringType}.{MethodBase.GetCurrentMethod().Name}",
-          MainIcon = UIX.TaskDialogIcons.IconError,
-          TitleAutoPrefix = true,
-          AllowCancellation = true,
-          MainInstruction = "Rhino.Inside failed to load",
-          MainContent = $"Please run some tests before reporting.{Environment.NewLine}Those tests would help us figure out what happened.",
-          ExpandedContent = "This problem use to be due an incompatibility with other installed add-ins.\n\n" +
-                            "While running on these modes you may see other add-ins errors and it may take longer to load, don't worry about that no persistent change will be made on your computer.",
-          VerificationText = "Exclude installed add-ins list from the report.",
-          FooterText = "Current version: " + Addin.DisplayVersion
-        }
-      )
-      {
-        taskDialog.AddCommandLink(TaskDialogCommandLinkId.CommandLink1, "1. Run Revit without other Addins…", "Good for testing if Rhino.Inside would load if no other add-in were installed.");
-        taskDialog.AddCommandLink(TaskDialogCommandLinkId.CommandLink2, "2. Run Rhino.Inside in verbose mode…", "Enables all logging mechanisms built in Rhino for support purposes.");
-        taskDialog.AddCommandLink(TaskDialogCommandLinkId.CommandLink3, "3. Send report…", "Reports this problem by email to tech@mcneel.com");
-        taskDialog.DefaultButton = TaskDialogResult.CommandLink3;
-
-        while (true)
-          switch (taskDialog.Show())
-          {
-            case TaskDialogResult.CommandLink1: RunWithoutAddIns(data); break;
-            case TaskDialogResult.CommandLink2: RunVerboseMode(data); break;
-            case TaskDialogResult.CommandLink3:
-              ErrorReport.SendEmail
-              (
-                data.Application,
-                "Rhino.Inside Revit failed to load",
-                !taskDialog.WasVerificationChecked(),
-                new string[]
-                {
-                  data.Application.Application.RecordingJournalFilename,
-                  RhinoDebugMessages_txt,
-                  RhinoAssemblyResolveLog_txt
-                }
-              );
-              return Result.Succeeded;
-            default: return Result.Cancelled;
-          }
-      }
-    }
-
-    void RunWithoutAddIns(ExternalCommandData data)
-    {
-      var SafeModeFolder = Path.Combine(data.Application.Application.CurrentUserAddinsLocation, "RhinoInside.Revit", "SafeMode");
-      Directory.CreateDirectory(SafeModeFolder);
-
-      Settings.AddIns.GetInstalledAddins(data.Application.Application.VersionNumber, out var AddinFiles);
-      if (AddinFiles.Where(x => Path.GetFileName(x) == "RhinoInside.Revit.addin").FirstOrDefault() is string RhinoInsideRevitAddinFile)
-      {
-        var SafeModeAddinFile = Path.Combine(SafeModeFolder, Path.GetFileName(RhinoInsideRevitAddinFile));
-        File.Copy(RhinoInsideRevitAddinFile, SafeModeAddinFile, true);
-
-        if(Settings.AddIns.LoadFrom(SafeModeAddinFile, out var SafeModeAddin))
-        {
-          SafeModeAddin.First().Assembly = Assembly.GetCallingAssembly().Location;
-          Settings.AddIns.SaveAs(SafeModeAddin, SafeModeAddinFile);
-        }
-
-        var journalFile = Path.Combine(SafeModeFolder, "RhinoInside.Revit-SafeMode.txt");
-        using (var journal = File.CreateText(journalFile))
-        {
-          journal.WriteLine("' ");
-          journal.WriteLine("Dim Jrn");
-          journal.WriteLine("Set Jrn = CrsJournalScript");
-          journal.WriteLine(" Jrn.RibbonEvent \"TabActivated:Add-Ins\"");
-          journal.WriteLine(" Jrn.RibbonEvent \"Execute external command:CustomCtrl_%CustomCtrl_%Add-Ins%Rhinoceros%CommandRhinoInside:RhinoInside.Revit.UI.CommandRhinoInside\"");
-        }
-
-        var batchFile = Path.Combine(SafeModeFolder, "RhinoInside.Revit-SafeMode.bat");
-        using (var batch = File.CreateText(batchFile))
-        {
-          batch.WriteLine($"\"{Process.GetCurrentProcess().MainModule.FileName}\" \"{Path.GetFileName(journalFile)}\"");
-        }
-
-        var si = new ProcessStartInfo()
-        {
-          FileName = Process.GetCurrentProcess().MainModule.FileName,
-          Arguments = $"\"{journalFile}\""
-        };
-        using (var RevitApp = Process.Start(si)) { RevitApp.WaitForExit(); }
-      }
-    }
-
-    static readonly string RhinoDebugMessages_txt = Path.Combine(Environment.GetFolderPath(Environment.SpecialFolder.MyDocuments), "RhinoDebugMessages.txt");
-    static readonly string RhinoAssemblyResolveLog_txt = Path.Combine(Environment.GetFolderPath(Environment.SpecialFolder.Desktop), "RhinoAssemblyResolveLog.txt");
-
-    void RunVerboseMode(ExternalCommandData data)
-    {
-      const string SDKRegistryKeyName = @"Software\McNeel\Rhinoceros\SDK";
-
-      if (File.Exists(RhinoDebugMessages_txt))
-        File.Delete(RhinoDebugMessages_txt);
-
-      if (File.Exists(RhinoAssemblyResolveLog_txt))
-        File.Delete(RhinoAssemblyResolveLog_txt);
-
-      using (File.Create(RhinoAssemblyResolveLog_txt)) { }
-
-      bool deleteKey = false;
-      int DebugLoggingEnabled = 0;
-      int DebugLoggingSaveToFile = 0;
-
-      try
-      {
-        using (var existingSDK = Registry.CurrentUser.OpenSubKey(SDKRegistryKeyName))
-          if (existingSDK is null)
-          {
-            using (var newSDK = Registry.CurrentUser.CreateSubKey(SDKRegistryKeyName))
-              if (newSDK is null)
-                return;
-
-            deleteKey = true;
-          }
-
-        try
-        {
-          using (var DebugLogging = Registry.CurrentUser.OpenSubKey(@"Software\McNeel\Rhinoceros\7.0\Global Options\Debug Logging", true))
-          {
-            DebugLoggingEnabled =    (DebugLogging.GetValue("Enabled", 0) as int?).GetValueOrDefault();
-            DebugLoggingSaveToFile = (DebugLogging.GetValue("SaveToFile", 0) as int?).GetValueOrDefault();
-
-            DebugLogging.SetValue("Enabled", 1);
-            DebugLogging.SetValue("SaveToFile", 1);
-            DebugLogging.Flush();
-          }
-
-          var si = new ProcessStartInfo()
-          {
-            FileName = Process.GetCurrentProcess().MainModule.FileName,
-            Arguments = "/nosplash",
-            UseShellExecute = false
-          };
-          si.EnvironmentVariables["RhinoInside_RunScript"] = "_Grasshopper";
-
-          using (var RevitApp = Process.Start(si)) { RevitApp.WaitForExit(); }
-        }
-        finally
-        {
-          using (var DebugLogging = Registry.CurrentUser.OpenSubKey(@"Software\McNeel\Rhinoceros\7.0\Global Options\Debug Logging", true))
-          {
-            DebugLogging.SetValue("Enabled", DebugLoggingEnabled);
-            DebugLogging.SetValue("SaveToFile", DebugLoggingSaveToFile);
-            DebugLogging.Flush();
-          }
-        }
-      }
-      finally
-      {
-        if (deleteKey)
-          try { Registry.CurrentUser.DeleteSubKey(SDKRegistryKeyName); }
-          catch (Exception) { }
-      }
-    }
-  }
-
-  [Transaction(TransactionMode.Manual), Regeneration(RegenerationOption.Manual)]
-  class CommandRhinoInsideOptions : Command
-  {
-    static PushButton Button;
-    static ReleaseInfo LatestReleaseInfo = null;
-
-    public static void CreateUI(RibbonPanel ribbonPanel)
-    {
-      const string CommandName = "Options";
-
-      var buttonData = NewPushButtonData<CommandRhinoInsideOptions, AllwaysAvailable>(CommandName);
-      if (ribbonPanel.AddItem(buttonData) is PushButton pushButton)
-      {
-        // setup button
-        Button = pushButton;
-        pushButton.Image = ImageBuilder.LoadBitmapImage("Resources.Options.png", true);
-        pushButton.LargeImage = ImageBuilder.LoadBitmapImage("Resources.Options.png");
-
-        // disable if startup mode is disabled
-        if (Addin.StartupMode == AddinStartupMode.Disabled)
-        {
-          Button.Enabled = false;
-          Button.ToolTip = "Addin Disabled";
-        }
-
-        // disable the button if options are readonly
-        Button.Enabled = !AddinOptions.IsReadOnly;
-      }
-    }
-
-    public override Result Execute(ExternalCommandData data, ref string message, ElementSet elements)
-    {
-      // try opening options window
-      if (!AddinOptions.IsReadOnly)
-      {
-        var optWindow = new OptionsWindow(data.Application);
-        if (LatestReleaseInfo != null)
-          optWindow.SetReleaseInfo(LatestReleaseInfo);
-        optWindow.ShowModal();
-      }
-      else
-        TaskDialog.Show("Options", "Contact your system admin to change the options");
-
-      return Result.Succeeded;
-    }
-
-    /// <summary>
-    /// Mark button with highlighter dot using Autodesk.Windows api
-    /// </summary>
-    static public void NotifyUpdateAvailable(ReleaseInfo releaseInfo)
-    {
-      // button gets deactivated if options are readonly
-      if (!AddinOptions.IsReadOnly)
-      {
-        Highlight();
-        Button.ToolTip = "New Release Available for Download!\n"
-                       + $"Version: {releaseInfo.Version}\n"
-                       + Button.ToolTip;
-        LatestReleaseInfo = releaseInfo;
-      }
-    }
-
-    static public void Highlight()
-    {
-      // grab the underlying Autodesk.Windows object from Button
-      var getRibbonItemMethodInfo = Button.GetType().GetMethod("getRibbonItem", BindingFlags.NonPublic | BindingFlags.Instance);
-      var adWndObj = (Autodesk.Windows.RibbonButton) getRibbonItemMethodInfo.Invoke(Button, null);
-      // set highlight state and update tooltip
-      adWndObj.Highlight = Autodesk.Internal.Windows.HighlightMode.New;
-    }
-  }
->>>>>>> 5b85c95c
 }