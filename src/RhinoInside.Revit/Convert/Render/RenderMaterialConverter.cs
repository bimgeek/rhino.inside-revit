using System;
using System.Collections.Generic;
using System.Diagnostics;
using System.IO;
using System.Linq;
#if REVIT_2018
using Autodesk.Revit.DB.Visual;
#else
using Autodesk.Revit.Utility;
#endif
using Rhino;
using Rhino.Display;
using Rhino.Render;
using ARDB = Autodesk.Revit.DB;
using SD = System.Drawing;

namespace RhinoInside.Revit.Convert.Render
{
  using Convert.System.Drawing;
  using Convert.Units;
  using External.DB.Extensions;

  /// <summary>
  /// Represents a converter for converting <see cref="RenderMaterial"/> values
  /// back and forth Revit and Rhino.
  /// </summary>
  public static class RenderMaterialConverter
  {
    /// <summary>
    /// Converts the specified <see cref="ARDB.Material" /> to an equivalent <see cref="Rhino.Render.RenderMaterial" /> in given <see cref="Rhino.RhinoDoc" />.
    /// </summary>
<<<<<<< HEAD
    /// <example>
    /// 
    /// Using <see cref="ToRenderMaterial(ARDB.Material, RhinoDoc)" /> as extension method:
    ///
    /// <code language="csharp">
    /// using Rhino;
    /// using DB = Autodesk.Revit.DB;
    /// using RhinoInside.Revit.Convert.Render;
    ///
    /// RhinoDoc doc = Rhino.RhinoDoc.ActiveDoc;
    /// RenderMaterial rhinoMaterial = revitMaterial.ToRenderMaterial(doc);
    /// </code>
    /// 
    /// <code language="Python">
    /// import clr
    /// clr.AddReference("RhinoCommon")
    /// clr.AddReference("RevitAPI")
    /// clr.AddReference("RhinoInside.Revit")
    /// from Rhino.Render import RenderMaterial
    /// import Autodesk.Revit.DB as DB
    /// import RhinoInside.Revit.Convert.Render
    /// clr.ImportExtensions(RhinoInside.Revit.Convert.Render)
    /// 
    /// rhino_material = revit_material.ToRenderMaterial()	# type: RenderMaterial
    /// </code>
    /// 
    /// Using <see cref="ToRenderMaterial(ARDB.Material, RhinoDoc)" /> as static method:
    ///
    /// <code language="csharp">
    /// using Rhino;
    /// using DB = Autodesk.Revit.DB;
    /// using RhinoInside.Revit.Convert.Render;
    ///
    /// RhinoDoc doc = Rhino.RhinoDoc.ActiveDoc;
    /// RenderMaterial rhinoMaterial = RenderMaterialConverter.ToRenderMaterial(revitMaterial, doc);
    /// </code>
    /// 
    /// <code language="Python">
    /// import clr
    /// clr.AddReference("RhinoCommon")
    /// clr.AddReference("RevitAPI")
    /// clr.AddReference("RhinoInside.Revit")
    /// from Rhino import RhinoDoc
    /// from Rhino.Render import RenderMaterial
    /// import Autodesk.Revit.DB as DB
    /// import RhinoInside.Revit.Convert.Render.RenderMaterialConverter as RMC
    ///
    /// doc = RhinoDoc.ActiveDoc	# type: RhinoDoc
    /// rhino_material = RMC.ToRenderMaterial(revit_material, doc)	# type: RenderMaterial
    /// </code>
    ///
    /// </example>
    /// <param name="material">Revit material to convert.</param>
    /// <param name="rhinoDoc">Rhino document to associate the resulting material with.</param>
    /// <returns>Rhino renderMaterial that is equivalent to the provided Revit material.</returns>
=======
    /// <param name="material">The material to convert.</param>
    /// <param name="rhinoDoc">The document to associate the resulting material with.</param>
    /// <returns>A Rhino RenderMaterial that is equivalent to the provided value.</returns>
    /// <since>1.3</since>
>>>>>>> f6a26186
    public static RenderMaterial ToRenderMaterial(this ARDB.Material material, RhinoDoc rhinoDoc)
    {
      var renderMaterial = RenderMaterial.CreateBasicMaterial(Rhino.DocObjects.Material.DefaultMaterial, rhinoDoc);
      renderMaterial.Name = material.Name;

#if REVIT_2018
      if (material.Document.GetElement(material.AppearanceAssetId) is ARDB.AppearanceAssetElement appearance)
      {
        using (var asset = appearance.GetRenderingAsset())
          renderMaterial.SimulateRenderingAsset(asset, rhinoDoc);
      }
      else
#endif
      {
        renderMaterial.Fields.Set(RenderMaterial.BasicMaterialParameterNames.Diffuse, material.Color.ToColor());
        renderMaterial.Fields.Set(RenderMaterial.BasicMaterialParameterNames.Shine, material.Shininess / 128.0 * Rhino.DocObjects.Material.MaxShine);
        renderMaterial.Fields.Set(RenderMaterial.BasicMaterialParameterNames.Reflectivity, 1.0 / Math.Exp((1.0 - (material.Smoothness / 100.0)) * 10));
        renderMaterial.Fields.Set(RenderMaterial.BasicMaterialParameterNames.Transparency, material.Transparency / 100.0);
      }

      return renderMaterial;
    }

    class BasicMaterialParameters
    {
      public RenderMaterial.PreviewGeometryType PreviewGeometryType = RenderMaterial.PreviewGeometryType.Scene;

      public Color4f Ambient = Color4f.Black;
      public Color4f Diffuse = Color4f.White;

      public double Shine = 0.0;
      public Color4f Specular = Color4f.White;
      public double Reflectivity = 0.0;
      public Color4f ReflectivityColor = Color4f.White;
      public double Transparency = 0.0;
      public Color4f TransparencyColor = Color4f.White;

      public double Ior = 1.0;
      public bool DisableLighting = false;
      public bool FresnelEnabled = false;
      public double PolishAmount = 0.0;
      public double ClarityAmount = 0.0;
      public Color4f Emission = Color4f.Black;

      public SimulatedTexture DiffuseTexture = default;
      public double DiffuseTextureAmount = 1.0;
      public SimulatedTexture BumpTexture = default;
      public double BumpTextureAmount = 1.0;
      public SimulatedTexture OpacityTexture = default;
      public double OpacityTextureAmount = 1.0;
      public SimulatedTexture EnvironmentTexture = default;
      public double EnvironmentTextureAmount = 1.0;
    }

    class SimulatedProceduralTexture : SimulatedTexture
    {
      public SimulatedProceduralTexture(Guid contentType) : base(RhinoDoc.ActiveDoc) { ContentType = contentType; }
      public readonly Guid ContentType;
      public readonly Dictionary<string, object> Fields = new Dictionary<string, object>();
    }

    static Color4f ToColor4f(AssetPropertyDoubleArray4d value, double f = 1.0)
    {
      var channles = value.GetValueAsDoubles();
      return new Color4f((float) (channles[0] * f), (float) (channles[1] * f), (float) (channles[2] * f), (float) (channles[3] * f));
    }

    /// <summary>
    /// Extracts Parameters from a <see cref="UnifiedBitmap"/> Asset to a <see cref="SimulatedTexture"/>
    /// </summary>
    /// <param name="asset"></param>
    /// <returns>A <see cref="SimulatedTexture"/> with the input <paramref name="asset"/> parameters.</returns>
    static SimulatedTexture ToSimulatedTexture(Asset asset)
    {
      if (asset is null)
        return default;

      if (asset.Name == "UnifiedBitmapSchema") return GetUnifiedBitmapSchemaTexture(asset);
      else Debug.WriteLine($"Unimplemented Texture Schema: {asset.Name}");

      return default;
    }

    static SimulatedProceduralTexture GetUnifiedBitmapSchemaTexture(Asset asset)
    {
      //bool filtered = true;
      //if (asset.FindByName("unifiedbitmap_Filtering") is AssetPropertyInteger bitmapFilter)
      //  filtered = bitmapFilter.Value != 0;

      bool inverted = false;
      if (asset.FindByName(UnifiedBitmap.UnifiedbitmapInvert) is AssetPropertyBoolean bitmapInverted)
        inverted = bitmapInverted.Value;

      double multiplier = 1.0;
      if (asset.FindByName(UnifiedBitmap.UnifiedbitmapRGBAmount) is AssetPropertyDouble RGBAAmount)
        multiplier = RGBAAmount.Value;

      var texture = new SimulatedProceduralTexture(ContentUuids.BitmapTextureType)
      {
        ProjectionMode = SimulatedTexture.ProjectionModes.WcsBox,
        //Filtered = filtered,
        Fields =
        {
          { "rdk-texture-adjust-invert", inverted },
          { "rdk-texture-adjust-multiplier", multiplier }
        }
      };

      if (asset.FindByName(UnifiedBitmap.UnifiedbitmapBitmap) is AssetPropertyString source)
      {
        var entries = source.Value.Split(new char[] { '|' }, StringSplitOptions.RemoveEmptyEntries);

        // Add the first entry without validation to have something in case we don't found a valid one.
        texture.Filename = entries.FirstOrDefault() ?? string.Empty;

        foreach (var entry in entries)
        {
          try
          {
            if (Path.IsPathRooted(entry) ?
                File.Exists(entry) :
                Rhino.ApplicationSettings.FileSettings.FindFile(entry) is string)
            {
              texture.Filename = entry;
              break;
            }
          }
          catch { }
        }
      }

      if (asset.FindByName(UnifiedBitmap.TextureURepeat) is AssetPropertyBoolean uRepeat &&
        asset.FindByName(UnifiedBitmap.TextureVRepeat) is AssetPropertyBoolean vRepeat)
        texture.Repeating = uRepeat.Value | vRepeat.Value;

      if (asset.FindByName(UnifiedBitmap.TextureWAngle) is AssetPropertyDouble angle)
        texture.Rotation = RhinoMath.ToRadians(angle.Value);

      var offset = Rhino.Geometry.Vector2d.Zero;
      if (asset.FindByName(UnifiedBitmap.TextureRealWorldOffsetX) is AssetPropertyDistance offsetX)
        offset.X = ARDB.UnitUtils.Convert(offsetX.Value, offsetX.GetUnitTypeId(), RhinoDoc.ActiveDoc.ModelUnitSystem.ToUnitType());
      if (asset.FindByName(UnifiedBitmap.TextureRealWorldOffsetY) is AssetPropertyDistance offsetY)
        offset.Y = ARDB.UnitUtils.Convert(offsetY.Value, offsetY.GetUnitTypeId(), RhinoDoc.ActiveDoc.ModelUnitSystem.ToUnitType());
      texture.Offset = offset;

      var repeat = new Rhino.Geometry.Vector2d(1.0, 1.0);
      if (asset.FindByName(UnifiedBitmap.TextureRealWorldScaleX) is AssetPropertyDistance scaleX)
        repeat.X = 1.0 / ARDB.UnitUtils.Convert(scaleX.Value, scaleX.GetUnitTypeId(), RhinoDoc.ActiveDoc.ModelUnitSystem.ToUnitType());
      if (asset.FindByName(UnifiedBitmap.TextureRealWorldScaleY) is AssetPropertyDistance scaleY)
        repeat.Y = 1.0 / ARDB.UnitUtils.Convert(scaleY.Value, scaleY.GetUnitTypeId(), RhinoDoc.ActiveDoc.ModelUnitSystem.ToUnitType());
      texture.Repeat = repeat;

      return texture;
    }

    static SimulatedTexture ToSimulatedTexture(string path)
    {
      return new SimulatedTexture(RhinoDoc.ActiveDoc)
      {
        Filename = path,
        ProjectionMode = SimulatedTexture.ProjectionModes.WcsBox,
        Repeat = new Rhino.Geometry.Vector2d(1.0, 1.0)
      };
    }

    internal static void SimulateRenderingAsset(this RenderMaterial material, Asset asset, RhinoDoc doc)
    {
      if (asset.FindByName(SchemaCommon.Description) is AssetPropertyString description)
        material.Notes = description.Value;

      if (asset.FindByName(SchemaCommon.Keyword) is AssetPropertyString keyword)
      {
        string tags = string.Empty;
        foreach (var tag in (keyword.Value ?? string.Empty).Split(new char[] { ':' }, StringSplitOptions.RemoveEmptyEntries))
          tags += $";{tag.Replace(';', ':')}";

        material.Tags = tags;
      }

      if (TryGetBasicMaterialParameters(asset, out var materialParams))
      {
        material.DefaultPreviewGeometryType = materialParams.PreviewGeometryType;

        material.Fields.Set(RenderMaterial.BasicMaterialParameterNames.Ambient, materialParams.Ambient);
        material.Fields.Set(RenderMaterial.BasicMaterialParameterNames.Diffuse, materialParams.Diffuse);
        material.Fields.Set(RenderMaterial.BasicMaterialParameterNames.Shine, materialParams.Shine);
        material.Fields.Set(RenderMaterial.BasicMaterialParameterNames.Specular, materialParams.Specular);
        material.Fields.Set(RenderMaterial.BasicMaterialParameterNames.Reflectivity, materialParams.Reflectivity);
        material.Fields.Set(RenderMaterial.BasicMaterialParameterNames.ReflectivityColor, materialParams.ReflectivityColor);
        material.Fields.Set(RenderMaterial.BasicMaterialParameterNames.Ior, materialParams.Ior);
        material.Fields.Set(RenderMaterial.BasicMaterialParameterNames.Transparency, materialParams.Transparency);
        material.Fields.Set(RenderMaterial.BasicMaterialParameterNames.TransparencyColor, materialParams.TransparencyColor);
        material.Fields.Set(RenderMaterial.BasicMaterialParameterNames.DisableLighting, materialParams.DisableLighting);
        material.Fields.Set("fresnel-enabled", materialParams.FresnelEnabled);
        material.Fields.Set("polish-amount", materialParams.PolishAmount);
        material.Fields.Set("clarity-amount", materialParams.ClarityAmount);
        material.Fields.Set(RenderMaterial.BasicMaterialParameterNames.Emission, materialParams.Emission);

        SetChildSlot(material, RenderMaterial.StandardChildSlots.Diffuse, materialParams.DiffuseTexture, materialParams.DiffuseTextureAmount, doc);
        SetChildSlot(material, RenderMaterial.StandardChildSlots.Bump, materialParams.BumpTexture, materialParams.BumpTextureAmount, doc);
        SetChildSlot(material, RenderMaterial.StandardChildSlots.Transparency, materialParams.OpacityTexture, materialParams.OpacityTextureAmount, doc);
        SetChildSlot(material, RenderMaterial.StandardChildSlots.Environment, materialParams.EnvironmentTexture, materialParams.EnvironmentTextureAmount, doc);
      }
      else Debug.WriteLine($"Unimplemented Material Schema: {asset.Name}");
    }

    static void SetFieldValues(Rhino.Render.Fields.FieldDictionary fields, Dictionary<string, object> values)
    {
      foreach (var field in values)
      {
        switch (field.Value)
        {
          case byte[] bb: fields.Set(field.Key, bb); break;
          case string s: fields.Set(field.Key, s); break;
          case bool b: fields.Set(field.Key, b); break;
          case int i: fields.Set(field.Key, i); break;
          case float f: fields.Set(field.Key, f); break;
          case double d: fields.Set(field.Key, d); break;
          case Color4f c: fields.Set(field.Key, c); break;
          case DateTime dt: fields.Set(field.Key, dt); break;
          case Guid g: fields.Set(field.Key, g); break;
          case Rhino.Geometry.Point2d p2: fields.Set(field.Key, p2); break;
          case Rhino.Geometry.Point3d p3: fields.Set(field.Key, p3); break;
          case Rhino.Geometry.Point4d p4: fields.Set(field.Key, p4); break;
          case Rhino.Geometry.Vector2d v2: fields.Set(field.Key, v2); break;
          case Rhino.Geometry.Vector3d v3: fields.Set(field.Key, v3); break;
          case Rhino.Geometry.Transform t: fields.Set(field.Key, t); break;
          default: throw new NotImplementedException();
        }
      }
    }

    static void SetChildSlot
    (
      RenderMaterial material,
      RenderMaterial.StandardChildSlots slot,
      SimulatedTexture simulated,
      double amount,
      RhinoDoc doc
    )
    {
      var slotName = material.TextureChildSlotName(slot);

      if (simulated is null)
      {
        material.SetChildSlotOn(slotName, false, RenderContent.ChangeContexts.Program);
      }
      else
      {
        var texture = default(RenderTexture);
        if (simulated is SimulatedProceduralTexture procedural && procedural.ContentType != ContentUuids.SimpleBitmapTextureType)
        {
          if (procedural.ContentType == ContentUuids.BitmapTextureType)
          {
            texture = RenderTexture.NewBitmapTexture(simulated, doc);
          }
          else
          {
            texture = RenderContentType.NewContentFromTypeId(procedural.ContentType, doc) as RenderTexture;
            texture.SetProjectionMode((TextureProjectionMode) (int) simulated.ProjectionMode, RenderContent.ChangeContexts.Program);
            texture.SetMappingChannel(simulated.MappingChannel, RenderContent.ChangeContexts.Program);
            texture.SetOffset(new Rhino.Geometry.Vector3d(simulated.Offset.X, simulated.Offset.Y, 0.0), RenderContent.ChangeContexts.Program);
            texture.SetRepeat(new Rhino.Geometry.Vector3d(simulated.Repeat.X, simulated.Repeat.Y, 1.0), RenderContent.ChangeContexts.Program);
            texture.SetRotation(new Rhino.Geometry.Vector3d(0.0, 0.0, simulated.Rotation), RenderContent.ChangeContexts.Program);
          }

          SetFieldValues(texture.Fields, procedural.Fields);
        }
        else texture = RenderTexture.NewBitmapTexture(simulated, doc);

        if (material.SetChild(texture, slotName))
        {
          material.SetChildSlotOn(slotName, true, RenderContent.ChangeContexts.Program);
          material.SetChildSlotAmount(slotName, RhinoMath.Clamp(amount, 0.0, 1.0) * 100.0, RenderContent.ChangeContexts.Program);
        }
      }
    }

    static bool TryGetBasicMaterialParameters(Asset asset, out BasicMaterialParameters materialParams)
    {
      materialParams = new BasicMaterialParameters();
      if (asset.Name == "Generic") GetGenericSchemaParameters(asset, ref materialParams);
      else if (asset.Name == "GenericSchema") GetGenericSchemaParameters(asset, ref materialParams);
      else if (asset.Name == "GlazingSchema") GetGlazingSchemaParameters(asset, ref materialParams);
      else if (asset.Name == "SolidGlassSchema") GetSolidGlassSchemaParameters(asset, ref materialParams);
      else if (asset.Name == "ConcreteSchema") GetConcreteSchemaParameters(asset, ref materialParams);
      else if (asset.Name == "StoneSchema") GetStoneSchemaParameters(asset, ref materialParams);
      else if (asset.Name == "MetalSchema") GetMetalSchemaParameters(asset, ref materialParams);
      else if (asset.Name == "MetallicPaintSchema") GetMetallicPaintSchemaParameters(asset, ref materialParams);
      else if (asset.Name == "WallPaintSchema") GetWallPaintSchemaParameters(asset, ref materialParams);
      else if (asset.Name == "HardwoodSchema") GetHardwoodSchemaParameters(asset, ref materialParams);
      else if (asset.Name == "CeramicSchema") GetCeramicSchemaParameters(asset, ref materialParams);
      else if (asset.Name == "PlasticVinylSchema") GetPlasticVinylSchemaParameters(asset, ref materialParams);
      else if (asset.Name == "WaterSchema") GetWaterSchemaParameters(asset, ref materialParams);
      else if (asset.Name == "MirrorSchema") GetMirrorSchemaParameters(asset, ref materialParams);
      else if (asset.Name == "MasonryCMUSchema") GetMasonryCMUSchemaParameters(asset, ref materialParams);
      else return false;

      return true;
    }

    static void GetGenericSchemaParameters(Asset asset, ref BasicMaterialParameters material)
    {
      if (asset.FindByName(Generic.GenericDiffuse) is AssetPropertyDoubleArray4d diffuse)
      {
        material.Diffuse = ToColor4f(diffuse);
        material.DiffuseTexture = ToSimulatedTexture(diffuse.GetSingleConnectedAsset());
        if (asset.FindByName(Generic.GenericDiffuseImageFade) is AssetPropertyDouble diffuseAmount)
          material.DiffuseTextureAmount = diffuseAmount.Value;

        if (asset.FindByName(Generic.CommonTintToggle) is AssetPropertyBoolean tintToggle && tintToggle.Value)
        {
          if (asset.FindByName(Generic.CommonTintColor) is AssetPropertyDoubleArray4d tint)
          {
            var tintColor = ToColor4f(tint);
            material.Diffuse = new Color4f(material.Diffuse.R * tintColor.R, material.Diffuse.G * tintColor.G, material.Diffuse.B * tintColor.B, material.Diffuse.A * tintColor.A);
          }
        }

        if (asset.FindByName(Generic.GenericIsMetal) is AssetPropertyBoolean isMetal && isMetal.Value)
          material.ReflectivityColor = material.Diffuse;
      }

      if (asset.FindByName(Generic.GenericBumpMap) is AssetPropertyDoubleArray4d bumpMap)
      {
        material.BumpTexture = ToSimulatedTexture(bumpMap.GetSingleConnectedAsset());

        if (asset.FindByName(Generic.GenericBumpAmount) is AssetPropertyDouble bumpAmount)
          material.BumpTextureAmount = bumpAmount.Value;
      }

      if (asset.FindByName(Generic.GenericTransparency) is AssetPropertyDouble transparency)
      {
        material.Transparency = transparency.Value;
        material.OpacityTexture = ToSimulatedTexture(transparency.GetSingleConnectedAsset());

        if (asset.FindByName(Generic.GenericTransparencyImageFade) is AssetPropertyDouble transparencyAmount)
          material.OpacityTextureAmount = transparencyAmount.Value;
      }

      if (asset.FindByName(Generic.GenericRefractionIndex) is AssetPropertyDouble ior)
        material.Ior = ior.Value;

      if (asset.FindByName(Generic.GenericReflectivityAt0deg) is AssetPropertyDouble refelectivity0)
        material.Reflectivity = refelectivity0.Value;

      if (asset.FindByName(Generic.GenericSelfIllumLuminance) is AssetPropertyDouble luminance)
      {
        material.DisableLighting = luminance.Value > 0.0;
        if (material.DisableLighting)
        {
          if (asset.FindByName(Generic.GenericSelfIllumFilterMap) is AssetPropertyDoubleArray4d emission)
          {
            var luminanceFactor = RhinoMath.Clamp(luminance.Value, 0.0, 2000.0) / 2000.0;
            material.Emission = ToColor4f(emission, luminanceFactor);
          }
        }
      }

      if (asset.FindByName(Generic.GenericGlossiness) is AssetPropertyDouble glossiness)
      {
        material.PolishAmount = glossiness.Value;
        material.ClarityAmount = glossiness.Value;
      }
    }

    static void GetGlazingSchemaParameters(Asset asset, ref BasicMaterialParameters material)
    {
      if (asset.FindByName(Glazing.GlazingTransmittanceColor) is AssetPropertyInteger transmittance)
      {
        switch ((GlazingTransmittanceColorType) transmittance.Value)
        {
          case GlazingTransmittanceColorType.Clear: material.TransparencyColor = new Color4f(0.858f, 0.893f, 0.879f, 1.0f); break;
          case GlazingTransmittanceColorType.Green: material.TransparencyColor = new Color4f(0.676f, 0.797f, 0.737f, 1.0f); break;
          case GlazingTransmittanceColorType.Gray: material.TransparencyColor = new Color4f(0.451f, 0.449f, 0.472f, 1.0f); break;
          case GlazingTransmittanceColorType.Blue: material.TransparencyColor = new Color4f(0.367f, 0.514f, 0.651f, 1.0f); break;
          case GlazingTransmittanceColorType.Bluegreen: material.TransparencyColor = new Color4f(0.654f, 0.788f, 0.772f, 1.0f); break;
          case GlazingTransmittanceColorType.Bronze: material.TransparencyColor = new Color4f(0.583f, 0.516f, 0.467f, 1.0f); break;
          case GlazingTransmittanceColorType.Custom:
            if (asset.FindByName(Glazing.GlazingTransmittanceMap) is AssetPropertyDoubleArray4d transmittanceCustomColor)
            {
              material.TransparencyColor = ToColor4f(transmittanceCustomColor);
              material.OpacityTexture = ToSimulatedTexture(transmittanceCustomColor.GetSingleConnectedAsset());
            }
            break;
        }
      }

      material.Diffuse = material.TransparencyColor;
      material.Transparency = 0.9;

      if (asset.FindByName(Glazing.CommonTintToggle) is AssetPropertyBoolean tintToggle && tintToggle.Value)
      {
        if (asset.FindByName(Glazing.CommonTintColor) is AssetPropertyDoubleArray4d tint)
        {
          var tintColor = ToColor4f(tint);
          material.Diffuse = new Color4f(material.Diffuse.R * tintColor.R, material.Diffuse.G * tintColor.G, material.Diffuse.B * tintColor.B, material.Diffuse.A * tintColor.A);
        }
      }

      material.Ior = 1.52;
      if (asset.FindByName(Glazing.GlazingNoLevels) is AssetPropertyInteger levels)
        material.Ior += levels.Value * 0.10;

      if (asset.FindByName(Glazing.GlazingReflectance) is AssetPropertyDouble refelectance)
        material.Reflectivity = refelectance.Value;

      material.PolishAmount = 1.0;
      material.ClarityAmount = 1.0;
    }

    static void GetSolidGlassSchemaParameters(Asset asset, ref BasicMaterialParameters material)
    {
      if (asset.FindByName(SolidGlass.SolidglassTransmittance) is AssetPropertyInteger transmittance)
      {
        switch ((SolidglassTransmittanceType) transmittance.Value)
        {
          case SolidglassTransmittanceType.Clear: material.TransparencyColor = new Color4f(0.858f, 0.893f, 0.879f, 1.0f); break;
          case SolidglassTransmittanceType.Green: material.TransparencyColor = new Color4f(0.676f, 0.797f, 0.737f, 1.0f); break;
          case SolidglassTransmittanceType.Gray: material.TransparencyColor = new Color4f(0.451f, 0.449f, 0.472f, 1.0f); break;
          case SolidglassTransmittanceType.Blue: material.TransparencyColor = new Color4f(0.367f, 0.514f, 0.651f, 1.0f); break;
          case SolidglassTransmittanceType.Bluegreen: material.TransparencyColor = new Color4f(0.654f, 0.788f, 0.772f, 1.0f); break;
          case SolidglassTransmittanceType.Bronze: material.TransparencyColor = new Color4f(0.583f, 0.516f, 0.467f, 1.0f); break;
          case SolidglassTransmittanceType.CustomColor:
            if (asset.FindByName(SolidGlass.SolidglassTransmittanceCustomColor) is AssetPropertyDoubleArray4d transmittanceCustomColor)
            {
              material.TransparencyColor = ToColor4f(transmittanceCustomColor);
              material.OpacityTexture = ToSimulatedTexture(transmittanceCustomColor.GetSingleConnectedAsset());
            }
            break;
        }
      }

      material.Transparency = 0.9;
      material.Diffuse = material.TransparencyColor;

      if (asset.FindByName(SolidGlass.CommonTintToggle) is AssetPropertyBoolean tintToggle && tintToggle.Value)
      {
        if (asset.FindByName(SolidGlass.CommonTintColor) is AssetPropertyDoubleArray4d tint)
        {
          var tintColor = ToColor4f(tint);
          material.Diffuse = new Color4f(material.Diffuse.R * tintColor.R, material.Diffuse.G * tintColor.G, material.Diffuse.B * tintColor.B, material.Diffuse.A * tintColor.A);
        }
      }

      if (asset.FindByName(SolidGlass.SolidglassRefractionIor) is AssetPropertyDouble ior)
        material.Ior = ior.Value;
      else
        material.Ior = 1.52;

      if (asset.FindByName(SolidGlass.SolidglassReflectance) is AssetPropertyDouble refelectance)
        material.Reflectivity = refelectance.Value;

      if (asset.FindByName(SolidGlass.SolidglassGlossiness) is AssetPropertyDouble glossiness)
      {
        material.PolishAmount = glossiness.Value;
        material.ClarityAmount = glossiness.Value;
      }

      if (asset.FindByName(SolidGlass.SolidglassBumpEnable) is AssetPropertyInteger bumpType)
      {
        switch ((SolidglassBumpEnableType) bumpType.Value)
        {
          case SolidglassBumpEnableType.None: break;
          case SolidglassBumpEnableType.Rippled: break;
          case SolidglassBumpEnableType.Wavy: break;
          case SolidglassBumpEnableType.Custom:
            if (asset.FindByName(SolidGlass.SolidglassBumpMap) is AssetPropertyReference bumpMap)
              material.BumpTexture = ToSimulatedTexture(bumpMap.GetSingleConnectedAsset());

            if (asset.FindByName(SolidGlass.SolidglassBumpAmount) is AssetPropertyDouble bumpAmount)
              material.BumpTextureAmount = bumpAmount.Value;
            break;
        }
      }
    }

    static void GetConcreteSchemaParameters(Asset asset, ref BasicMaterialParameters material)
    {
      material.PreviewGeometryType = RenderMaterial.PreviewGeometryType.Cube;

      if (asset.FindByName(Concrete.ConcreteColor) is AssetPropertyDoubleArray4d diffuse)
      {
        material.Diffuse = ToColor4f(diffuse);
        material.DiffuseTexture = ToSimulatedTexture(diffuse.GetSingleConnectedAsset());

        if (asset.FindByName(Concrete.CommonTintToggle) is AssetPropertyBoolean tintToggle && tintToggle.Value)
        {
          if (asset.FindByName(Concrete.CommonTintColor) is AssetPropertyDoubleArray4d tint)
          {
            var tintColor = ToColor4f(tint);
            material.Diffuse = new Color4f(material.Diffuse.R * tintColor.R, material.Diffuse.G * tintColor.G, material.Diffuse.B * tintColor.B, material.Diffuse.A * tintColor.A);
          }
        }
      }

      if (asset.FindByName(Concrete.ConcreteSealant) is AssetPropertyInteger sealant)
      {
        switch ((ConcreteSealantType) sealant.Value)
        {
          case ConcreteSealantType.None: material.Reflectivity = 0.1; break;
          case ConcreteSealantType.Epoxy: material.Reflectivity = 0.6; break;
          case ConcreteSealantType.Acrylic: material.Reflectivity = 0.8; break;
        }
      }

      //if (asset.FindByName(Concrete.ConcreteBrightmode) is AssetPropertyInteger brightmode)
      //{
      //  switch ((ConcreteBrightmodeType) brightmode.Value)
      //  {
      //    case ConcreteBrightmodeType.None: break;
      //    case ConcreteBrightmodeType.Automatic: /*TODO*/ break;
      //    case ConcreteBrightmodeType.Custom:
      //      if (asset.FindByName(Concrete.ConcreteBmMap) is AssetPropertyReference bitmap)
      //        material.?? = ToSimulatedTexture(bitmap.GetSingleConnectedAsset());
      //      break;
      //  }
      //}

      double polish = 0.0;
      if (asset.FindByName(Concrete.ConcreteFinish) is AssetPropertyInteger finish)
      {
        switch ((ConcreteFinishType) finish.Value)
        {
          case ConcreteFinishType.Straight: polish = 0.1; break;
          case ConcreteFinishType.Curved: polish = 0.2; break;
          case ConcreteFinishType.Smooth: polish = 0.8; break;
          case ConcreteFinishType.Polished: polish = 0.9; break;
          case ConcreteFinishType.Custom:
            if (asset.FindByName(Concrete.ConcreteBumpMap) is AssetPropertyReference bumpMap)
              material.BumpTexture = ToSimulatedTexture(bumpMap.GetSingleConnectedAsset());

            if (asset.FindByName(Concrete.ConcreteBumpAmount) is AssetPropertyDouble bumpAmount)
              material.BumpTextureAmount = bumpAmount.Value;
            break;
        }
      }

      material.FresnelEnabled = true;
      material.Shine = polish;
      material.PolishAmount = polish;
    }

    static void GetStoneSchemaParameters(Asset asset, ref BasicMaterialParameters material)
    {
      material.PreviewGeometryType = RenderMaterial.PreviewGeometryType.Cube;

      if (asset.FindByName(Stone.StoneColor) is AssetPropertyReference diffuse)
      {
        material.DiffuseTexture = ToSimulatedTexture(diffuse.GetSingleConnectedAsset());

        if (asset.FindByName(Stone.CommonTintToggle) is AssetPropertyBoolean tintToggle && tintToggle.Value)
        {
          if (asset.FindByName(Stone.CommonTintColor) is AssetPropertyDoubleArray4d tint)
          {
            var tintColor = ToColor4f(tint);
            material.Diffuse = new Color4f(material.Diffuse.R * tintColor.R, material.Diffuse.G * tintColor.G, material.Diffuse.B * tintColor.B, material.Diffuse.A * tintColor.A);
          }
        }
      }

      if (asset.FindByName(Stone.StoneApplication) is AssetPropertyInteger application)
      {
        switch ((StoneApplicationType) application.Value)
        {
          case StoneApplicationType.Polished: material.PolishAmount = 1.0; break;
          case StoneApplicationType.Glossy: material.PolishAmount = 0.8; break;
          case StoneApplicationType.Matte: material.PolishAmount = 0.6; break;
          case StoneApplicationType.Unfinished: material.PolishAmount = 0.2; break;
        }
      }

      if (asset.FindByName(Stone.StoneBump) is AssetPropertyInteger bumpType)
      {
        switch ((StoneBumpType) bumpType.Value)
        {
          case StoneBumpType.None: break;
          case StoneBumpType.Polishedgranite:
            if (asset.FindByName("granite_tex") is AssetPropertyString granite)
              material.BumpTexture = ToSimulatedTexture(granite.Value);
            break;
          case StoneBumpType.Stonewall:
            if (asset.FindByName("stonewall_tex") is AssetPropertyString stonewall)
              material.BumpTexture = ToSimulatedTexture(stonewall.Value);
            break;
          case StoneBumpType.Glossymarble:
            if (asset.FindByName("marble_tex") is AssetPropertyString marble)
              material.BumpTexture = ToSimulatedTexture(marble.Value);
            break;
          case StoneBumpType.Custom:
            if (asset.FindByName(Stone.StoneBumpMap) is AssetPropertyReference bumpMap)
              material.BumpTexture = ToSimulatedTexture(bumpMap.GetSingleConnectedAsset());

            if (asset.FindByName(Stone.StoneBumpAmount) is AssetPropertyDouble bumpAmount)
              material.BumpTextureAmount = bumpAmount.Value;
            break;
        }
      }

      if (asset.FindByName(Stone.StonePattern) is AssetPropertyInteger pattern)
      {
        switch ((StonePatternType) pattern.Value)
        {
          case StonePatternType.None: break;
          case StonePatternType.Custom:
            if (asset.FindByName(Stone.StonePatternMap) is AssetPropertyReference patternMap)
              material.BumpTexture = ToSimulatedTexture(patternMap.GetSingleConnectedAsset());

            if (asset.FindByName(Stone.StonePatternAmount) is AssetPropertyDouble patternAmount)
              material.BumpTextureAmount = patternAmount.Value;
            break;
        }
      }

      material.FresnelEnabled = true;
      material.Reflectivity = 1.0;
      material.Shine = material.PolishAmount;
    }

    static void GetMetalSchemaParameters(Asset asset, ref BasicMaterialParameters material)
    {
      material.PreviewGeometryType = RenderMaterial.PreviewGeometryType.Cube;

      var metalFinishType = MetalFinishType.Polished;
      if (asset.FindByName(Metal.MetalFinish) is AssetPropertyInteger finish)
        metalFinishType = (MetalFinishType) finish.Value;

      if (asset.FindByName(Metal.MetalType) is AssetPropertyInteger metalType)
      {
        switch ((MetalType) metalType.Value)
        {
          case MetalType.Aluminum: material.Diffuse = new Color4f(SD.Color.FromArgb(206, 210, 213)); break;
          case MetalType.GalvanizedAlu:
            material.Diffuse = new Color4f(SD.Color.FromArgb(206, 210, 213));
            if (asset.FindByName(Metal.MetalColor) is AssetPropertyDoubleArray4d metalColor)
            {
              material.Diffuse = ToColor4f(metalColor);
              material.DiffuseTexture = ToSimulatedTexture(metalColor.GetSingleConnectedAsset());
            }
            metalFinishType = MetalFinishType.Polished;
            break;
          case MetalType.Chrome: material.Diffuse = new Color4f(SD.Color.FromArgb(244, 244, 244)); break;
          case MetalType.Copper: material.Diffuse = new Color4f(SD.Color.FromArgb(187, 80, 46)); break;
          case MetalType.Brass: material.Diffuse = new Color4f(SD.Color.FromArgb(202, 154, 58)); break;
          case MetalType.Bronze: material.Diffuse = new Color4f(SD.Color.FromArgb(105, 77, 58)); break;
          case MetalType.StainlessSteel: material.Diffuse = new Color4f(SD.Color.FromArgb(189, 187, 185)); break;
          case MetalType.Zinc:
            material.Diffuse = new Color4f(SD.Color.FromArgb(164, 172, 176));
            metalFinishType = MetalFinishType.Brushed;
            break;
        }
      }

      if (asset.FindByName(Metal.CommonTintToggle) is AssetPropertyBoolean tintToggle && tintToggle.Value)
      {
        if (asset.FindByName(Metal.CommonTintColor) is AssetPropertyDoubleArray4d tint)
        {
          var tintColor = ToColor4f(tint);
          material.Diffuse = new Color4f(material.Diffuse.R * tintColor.R, material.Diffuse.G * tintColor.G, material.Diffuse.B * tintColor.B, material.Diffuse.A * tintColor.A);
        }
      }

      material.ReflectivityColor = material.Diffuse;

      if (asset.FindByName(Metal.MetalPattern) is AssetPropertyInteger pattern && pattern.Value == (int) MetalPatternType.Custom)
      {
        if (asset.FindByName(Metal.MetalPatternShader) is AssetPropertyReference patternShader)
          material.BumpTexture = ToSimulatedTexture(patternShader.GetSingleConnectedAsset());
      }

      if (asset.FindByName(Metal.MetalPerforations) is AssetPropertyInteger perforations && perforations.Value == (int) MetalPerforationsType.Custom)
      {
        if (asset.FindByName(Metal.MetalPerforationsShader) is AssetPropertyReference perforationsShader)
          material.OpacityTexture = ToSimulatedTexture(perforationsShader.GetSingleConnectedAsset());
      }

      {
        double polish = 1.0;
        switch (metalFinishType)
        {
          case MetalFinishType.Polished: polish = 1.00; break;
          case MetalFinishType.SemiPolished: polish = 0.80; break;
          case MetalFinishType.Satin: polish = 0.60; break;
          case MetalFinishType.Brushed: polish = 0.20; break;
        }

        material.Shine = polish;
        material.PolishAmount = polish;
        material.Reflectivity = polish;
      }
    }

    static void GetMetallicPaintSchemaParameters(Asset asset, ref BasicMaterialParameters material)
    {
      if (asset.FindByName(MetallicPaint.MetallicpaintBaseColor) is AssetPropertyDoubleArray4d diffuse)
      {
        material.Diffuse = ToColor4f(diffuse);
        material.DiffuseTexture = ToSimulatedTexture(diffuse.GetSingleConnectedAsset());

        if (asset.FindByName(MetallicPaint.CommonTintToggle) is AssetPropertyBoolean tintToggle && tintToggle.Value)
        {
          if (asset.FindByName(MetallicPaint.CommonTintColor) is AssetPropertyDoubleArray4d tint)
          {
            var tintColor = ToColor4f(tint);
            material.Diffuse = new Color4f(material.Diffuse.R * tintColor.R, material.Diffuse.G * tintColor.G, material.Diffuse.B * tintColor.B, material.Diffuse.A * tintColor.A);
          }
        }
      }

      if (asset.FindByName(MetallicPaint.MetallicpaintPearlColor) is AssetPropertyDoubleArray4d specular)
        material.Specular = ToColor4f(specular);

      // TODO: apply some bump texture
      if (asset.FindByName(MetallicPaint.MetallicpaintFinish) is AssetPropertyInteger finish)
      {
        switch ((MetallicpaintFinishType) finish.Value)
        {
          case MetallicpaintFinishType.Smooth: break;
          case MetallicpaintFinishType.Peeling: break;
        }
      }

      double glossines = 0.5;
      double angle = 0.5;
      if (asset.FindByName(MetallicPaint.MetallicpaintTopcoat) is AssetPropertyInteger topCoat)
      {
        switch ((MetallicpaintTopcoatType) topCoat.Value)
        {
          case MetallicpaintTopcoatType.Carpaint:
            glossines = 1.0;
            angle = 0.8;
            break;
          case MetallicpaintTopcoatType.Chrome:
            glossines = 1.0;
            angle = 0.0;
            break;
          case MetallicpaintTopcoatType.Matte:
            glossines = 0.1;
            angle = 0.9;
            break;
          case MetallicpaintTopcoatType.Custom:
            if (asset.FindByName(MetallicPaint.MetallicpaintTopcoatGlossy) is AssetPropertyDouble glossy)
              glossines = glossy.Value;

            if (asset.FindByName(MetallicPaint.MetallicpaintTopcoatFalloff) is AssetPropertyDouble fallof)
              angle = fallof.Value;
            break;
        }
      }

      material.Emission = material.Diffuse;

      material.FresnelEnabled = angle > 0.5;
      material.Diffuse = Color4f.White.BlendTo((float) angle, material.Diffuse);
      material.Shine = glossines;
      material.Reflectivity = glossines;
      material.PolishAmount = glossines;
      material.ClarityAmount = glossines;
    }

    static void GetWallPaintSchemaParameters(Asset asset, ref BasicMaterialParameters material)
    {
      material.PreviewGeometryType = RenderMaterial.PreviewGeometryType.Cube;

      if (asset.FindByName(WallPaint.WallpaintColor) is AssetPropertyDoubleArray4d diffuse)
      {
        material.Diffuse = ToColor4f(diffuse);
        material.DiffuseTexture = ToSimulatedTexture(diffuse.GetSingleConnectedAsset());

        if (asset.FindByName(WallPaint.CommonTintToggle) is AssetPropertyBoolean tintToggle && tintToggle.Value)
        {
          if (asset.FindByName(WallPaint.CommonTintColor) is AssetPropertyDoubleArray4d tint)
          {
            var tintColor = ToColor4f(tint);
            material.Diffuse = new Color4f(material.Diffuse.R * tintColor.R, material.Diffuse.G * tintColor.G, material.Diffuse.B * tintColor.B, material.Diffuse.A * tintColor.A);
          }
        }

        material.ReflectivityColor = material.Diffuse;
      }

      // TODO: apply some bump texture
      if (asset.FindByName(WallPaint.WallpaintApplication) is AssetPropertyInteger application)
      {
        switch ((WallpaintApplicationType) application.Value)
        {
          case WallpaintApplicationType.Roller: break;
          case WallpaintApplicationType.Brush: break;
          case WallpaintApplicationType.Spray: break;
        }
      }

      double polish = 0.0;
      if (asset.FindByName(WallPaint.WallpaintFinish) is AssetPropertyInteger finish)
      {
        switch ((WallpaintFinishType) finish.Value)
        {
          case WallpaintFinishType.Flat: polish = 0.02; break;
          case WallpaintFinishType.Eggshell: polish = 0.1; break;
          case WallpaintFinishType.Platinum: polish = 0.3; break;
          case WallpaintFinishType.Pearl: polish = 0.4; break;
          case WallpaintFinishType.Semigloss: polish = 0.75; break;
          case WallpaintFinishType.Gloss: polish = 0.85; break;
        }
      }

      material.Shine = polish;
      material.Specular = new Color4f((float) polish, (float) polish, (float) polish, 1.0f);
      material.Reflectivity = polish;

      material.FresnelEnabled = true;
      material.PolishAmount = polish;
      material.ClarityAmount = 1.0;
    }

    static void GetHardwoodSchemaParameters(Asset asset, ref BasicMaterialParameters material)
    {
      material.PreviewGeometryType = RenderMaterial.PreviewGeometryType.Cube;

      if (asset.FindByName(Hardwood.HardwoodColor) is AssetPropertyReference hardwoodColor)
      {
        material.Diffuse = Color4f.White;
        material.DiffuseTexture = ToSimulatedTexture(hardwoodColor.GetSingleConnectedAsset());

        if (asset.FindByName(Hardwood.CommonTintToggle) is AssetPropertyBoolean tintToggle && tintToggle.Value)
        {
          if (asset.FindByName(Hardwood.CommonTintColor) is AssetPropertyDoubleArray4d tint)
          {
            var tintColor = ToColor4f(tint);
            material.Diffuse = new Color4f(material.Diffuse.R * tintColor.R, material.Diffuse.G * tintColor.G, material.Diffuse.B * tintColor.B, material.Diffuse.A * tintColor.A);
          }
        }

        material.ReflectivityColor = material.Diffuse;
      }

      // TODO: apply some bump texture
      if (asset.FindByName(Hardwood.HardwoodApplication) is AssetPropertyInteger application)
      {
        switch ((HardwoodApplicationType) application.Value)
        {
          case HardwoodApplicationType.looring: break;
          case HardwoodApplicationType.urniture: break;
        }
      }

      double polish = 0.0;
      if (asset.FindByName(Hardwood.HardwoodFinish) is AssetPropertyInteger finish)
      {
        switch ((HardwoodFinishType) finish.Value)
        {
          case HardwoodFinishType.Gloss: polish = 0.85; break;
          case HardwoodFinishType.Semigloss: polish = 0.75; break;
          case HardwoodFinishType.Satin: polish = 0.4; break;
          case HardwoodFinishType.Unfinished: polish = 0.02; break;
        }
      }

      material.Shine = polish;
      material.Specular = new Color4f((float) polish, (float) polish, (float) polish, 1.0f);
      material.Reflectivity = polish;

      material.FresnelEnabled = true;
      material.PolishAmount = polish;
      material.ClarityAmount = 1.0;
    }

    static void GetCeramicSchemaParameters(Asset asset, ref BasicMaterialParameters material)
    {
      if (asset.FindByName(Ceramic.CeramicColor) is AssetPropertyDoubleArray4d diffuse)
      {
        material.Diffuse = ToColor4f(diffuse);
        material.DiffuseTexture = ToSimulatedTexture(diffuse.GetSingleConnectedAsset());

        if (asset.FindByName(Ceramic.CommonTintToggle) is AssetPropertyBoolean tintToggle && tintToggle.Value)
        {
          if (asset.FindByName(Ceramic.CommonTintColor) is AssetPropertyDoubleArray4d tint)
          {
            var tintColor = ToColor4f(tint);
            material.Diffuse = new Color4f(material.Diffuse.R * tintColor.R, material.Diffuse.G * tintColor.G, material.Diffuse.B * tintColor.B, material.Diffuse.A * tintColor.A);
          }
        }

        material.ReflectivityColor = material.Diffuse;
      }

      double polish = 0.0;
      if (asset.FindByName(Ceramic.CeramicApplication) is AssetPropertyInteger application)
      {
        switch ((CeramicApplicationType) application.Value)
        {
          case CeramicApplicationType.HighGlossy: polish = 1.0; break;
          case CeramicApplicationType.Satin: polish = 0.85; break;
          case CeramicApplicationType.Matte: polish = 0.2; break;
        }
      }

      // TODO:
      if (asset.FindByName(Ceramic.CeramicType) is AssetPropertyInteger type)
      {
        switch ((CeramicType) type.Value)
        {
          case CeramicType.Ceramic: break;
          case CeramicType.Porcelain: break;
        }
      }

      if (asset.FindByName(Ceramic.CeramicBump) is AssetPropertyInteger bump)
      {
        switch ((CeramicBumpType) bump.Value)
        {
          case CeramicBumpType.None: break;
          case CeramicBumpType.Wavy: break;
          case CeramicBumpType.Custom:
            if (asset.FindByName(Ceramic.CeramicBumpMap) is AssetPropertyReference bumpMap)
            {
              material.BumpTexture = ToSimulatedTexture(bumpMap.GetSingleConnectedAsset());
              if (asset.FindByName(Ceramic.CeramicBumpMap) is AssetPropertyDouble bumpMapAmount)
                material.BumpTextureAmount = bumpMapAmount.Value;
            }
            break;
        }
      }

      material.Shine = polish;
      material.Reflectivity = polish;

      material.FresnelEnabled = true;
      material.PolishAmount = polish;
      material.ClarityAmount = 0.0;
    }

    static void GetPlasticVinylSchemaParameters(Asset asset, ref BasicMaterialParameters material)
    {
      if (asset.FindByName(PlasticVinyl.PlasticvinylColor) is AssetPropertyDoubleArray4d diffuse)
      {
        material.Diffuse = ToColor4f(diffuse);
        material.DiffuseTexture = ToSimulatedTexture(diffuse.GetSingleConnectedAsset());

        if (asset.FindByName(PlasticVinyl.CommonTintToggle) is AssetPropertyBoolean tintToggle && tintToggle.Value)
        {
          if (asset.FindByName(PlasticVinyl.CommonTintColor) is AssetPropertyDoubleArray4d tint)
          {
            var tintColor = ToColor4f(tint);
            material.Diffuse = new Color4f(material.Diffuse.R * tintColor.R, material.Diffuse.G * tintColor.G, material.Diffuse.B * tintColor.B, material.Diffuse.A * tintColor.A);
          }
        }

        material.ReflectivityColor = material.Diffuse;
      }

      double polish = 0.0;
      if (asset.FindByName(PlasticVinyl.PlasticvinylApplication) is AssetPropertyInteger application)
      {
        switch ((PlasticvinylApplicationType) application.Value)
        {
          case PlasticvinylApplicationType.Polished: polish = 1.0; break;
          case PlasticvinylApplicationType.Glossy: polish = 0.85; break;
          case PlasticvinylApplicationType.Matte: polish = 0.2; break;
        }
      }

      if (asset.FindByName(PlasticVinyl.PlasticvinylType) is AssetPropertyInteger type)
      {
        switch ((PlasticvinylType) type.Value)
        {
          case PlasticvinylType.Plasticsolid: material.Transparency = 0.0; break;
          case PlasticvinylType.Plastictransparent: material.Transparency = 0.9; break;
          case PlasticvinylType.Vinyl: material.Transparency = 0.8; break;
        }
      }

      if (asset.FindByName(PlasticVinyl.PlasticvinylBump) is AssetPropertyInteger bump)
      {
        switch ((PlasticvinylBumpType) bump.Value)
        {
          case PlasticvinylBumpType.None: break;
          case PlasticvinylBumpType.Custom:
            if (asset.FindByName(PlasticVinyl.PlasticvinylBumpMap) is AssetPropertyReference bumpMap)
            {
              material.BumpTexture = ToSimulatedTexture(bumpMap.GetSingleConnectedAsset());
              if (asset.FindByName(PlasticVinyl.PlasticvinylBumpAmount) is AssetPropertyDouble bumpMapAmount)
                material.BumpTextureAmount = bumpMapAmount.Value;
            }
            break;
        }
      }

      material.Shine = polish;
      material.Reflectivity = polish;

      material.FresnelEnabled = true;
      material.PolishAmount = polish;
      material.ClarityAmount = 1.0;
    }

    static void GetWaterSchemaParameters(Asset asset, ref BasicMaterialParameters material)
    {
      material.PreviewGeometryType = RenderMaterial.PreviewGeometryType.Plane;
      material.Ior = 1.325;
      material.Reflectivity = 1.00;
      material.Transparency = 0.75;

      if (asset.FindByName(Water.WaterType) is AssetPropertyInteger waterType)
      {
        switch ((WaterType) waterType.Value)
        {
          case WaterType.SwimmingPool:
            material.BumpTexture = new SimulatedProceduralTexture(ContentUuids.NoiseTextureType)
            {
              ProjectionMode = SimulatedTexture.ProjectionModes.Wcs,
              Repeat = new Rhino.Geometry.Vector2d(1.0 / 200.0, 1.0 / 200.0),
              Fields =
              {
                { "texture-on-one", false },
                { "texture-on-two", false },
                { "octave-count", 3 },
                { "frequency-multiplier", 2.0 },
                { "amplitude-multiplier", 0.5 },
                { "gain", 0.5 },
              }
            };
            material.TransparencyColor = new Color4f(SD.Color.FromArgb(0, 227, 255));
            material.Transparency = 0.85;
            material.ClarityAmount = 0.5;
            break;
          case WaterType.ReflectingPool:
            material.FresnelEnabled = true;
            material.Diffuse = new Color4f(SD.Color.FromArgb(35, 48, 78));
            material.ReflectivityColor = new Color4f(SD.Color.FromArgb(139, 155, 159));
            material.Transparency = 0.0;
            material.PolishAmount = 1.00;
            material.ClarityAmount = 0.00;
            break;
          case WaterType.River:
          case WaterType.Lake:
          case WaterType.Ocean:
            material.BumpTexture = new SimulatedProceduralTexture(ContentUuids.NoiseTextureType)
            {
              ProjectionMode = SimulatedTexture.ProjectionModes.Wcs,
              Repeat = new Rhino.Geometry.Vector2d(1.0 / 200.0, 1.0 / 200.0),
              Fields =
              {
                { "texture-on-one", false },
                { "texture-on-two", false },
                { "octave-count", 3 },
                { "frequency-multiplier", 2.0 },
                { "amplitude-multiplier", 0.5 },
                { "gain", 0.5 },
              }
            };
            break;
        }
      }

      if (asset.FindByName(Water.WaterTintEnable) is AssetPropertyInteger tintType)
      {
        switch ((WaterTintEnableType) tintType.Value)
        {
          case WaterTintEnableType.Tropical:
            material.FresnelEnabled = false;
            material.Diffuse = new Color4f(SD.Color.FromArgb(49, 154, 134));
            material.ReflectivityColor = new Color4f(SD.Color.FromArgb(93, 171, 194));
            material.TransparencyColor = new Color4f(SD.Color.FromArgb(206, 203, 169));
            material.Emission = new Color4f(SD.Color.FromArgb(38, 120, 105));
            material.Transparency = 0.75;
            material.PolishAmount = 0.90;
            material.ClarityAmount = 0.75;
            break;
          case WaterTintEnableType.Algae:
            material.FresnelEnabled = false;
            material.Diffuse = new Color4f(SD.Color.FromArgb(139, 134, 78));
            material.ReflectivityColor = new Color4f(SD.Color.FromArgb(175, 170, 113));
            material.TransparencyColor = new Color4f(SD.Color.FromArgb(77, 139, 123));
            material.Transparency = 0.95;
            material.PolishAmount = 0.80;
            material.ClarityAmount = 1.00;
            break;
          case WaterTintEnableType.Murky:
            material.FresnelEnabled = false;
            material.Diffuse = new Color4f(SD.Color.FromArgb(35, 48, 78));
            material.ReflectivityColor = new Color4f(SD.Color.FromArgb(93, 171, 194));
            material.TransparencyColor = new Color4f(SD.Color.FromArgb(59, 82, 133));
            material.Transparency = 0.90;
            material.PolishAmount = 0.90;
            material.ClarityAmount = 0.25;
            break;
          case WaterTintEnableType.ReflectingPool:
            material.FresnelEnabled = true;
            material.Diffuse = new Color4f(SD.Color.FromArgb(35, 48, 78));
            material.ReflectivityColor = new Color4f(SD.Color.FromArgb(139, 155, 159));
            material.TransparencyColor = new Color4f(SD.Color.FromArgb(255, 255, 255));
            material.Transparency = 0.0;
            material.PolishAmount = 1.00;
            material.ClarityAmount = 0.00;
            break;
          case WaterTintEnableType.River:
            material.FresnelEnabled = false;
            material.Diffuse = new Color4f(SD.Color.FromArgb(63, 86, 139));
            material.ReflectivityColor = new Color4f(SD.Color.FromArgb(206, 203, 169));
            material.TransparencyColor = new Color4f(SD.Color.FromArgb(93, 171, 194));
            material.Transparency = 0.75;
            material.PolishAmount = 0.90;
            material.ClarityAmount = 0.40;
            break;
          case WaterTintEnableType.Lake:
            material.FresnelEnabled = false;
            material.Diffuse = new Color4f(SD.Color.FromArgb(48, 65, 106));
            material.ReflectivityColor = new Color4f(SD.Color.FromArgb(206, 203, 169));
            material.TransparencyColor = new Color4f(SD.Color.FromArgb(93, 171, 194));
            material.Transparency = 0.75;
            material.PolishAmount = 0.90;
            material.ClarityAmount = 0.75;
            break;
          case WaterTintEnableType.Ocean:
            material.FresnelEnabled = false;
            material.Diffuse = new Color4f(SD.Color.FromArgb(35, 48, 78));
            material.ReflectivityColor = new Color4f(SD.Color.FromArgb(93, 171, 194));
            material.TransparencyColor = new Color4f(SD.Color.FromArgb(59, 82, 133));
            material.Transparency = 0.90;
            material.PolishAmount = 0.90;
            material.ClarityAmount = 0.80;
            break;
          case WaterTintEnableType.Custom:
            if (asset.FindByName(Water.WaterTintColor) is AssetPropertyDoubleArray4d diffuse)
            {
              material.FresnelEnabled = false;
              material.DiffuseTexture = ToSimulatedTexture(diffuse.GetSingleConnectedAsset());
              material.Diffuse = ToColor4f(diffuse);
              material.ReflectivityColor = ToColor4f(diffuse);
              material.TransparencyColor = ToColor4f(diffuse);
              material.Transparency = 0.75;
              material.PolishAmount = 0.90;
              material.ClarityAmount = 0.75;
            }
            break;
        }
      }

      if (asset.FindByName(Water.WaterBumpAmount) is AssetPropertyDouble bumpAmount)
        material.BumpTextureAmount = bumpAmount.Value;

      if (asset.FindByName(Water.CommonTintToggle) is AssetPropertyBoolean tintToggle && tintToggle.Value)
      {
        if (asset.FindByName(Water.CommonTintColor) is AssetPropertyDoubleArray4d tint)
        {
          var tintColor = ToColor4f(tint);
          material.Diffuse = new Color4f(material.Diffuse.R * tintColor.R, material.Diffuse.G * tintColor.G, material.Diffuse.B * tintColor.B, material.Diffuse.A * tintColor.A);
        }
      }

      material.Shine = material.PolishAmount;
    }

    static void GetMirrorSchemaParameters(Asset asset, ref BasicMaterialParameters material)
    {
      material.PreviewGeometryType = RenderMaterial.PreviewGeometryType.Plane;

      material.Shine = 1.0;
      material.Reflectivity = 1.0;
      material.PolishAmount = 1.0;

      if (asset.FindByName(Mirror.MirrorTintcolor) is AssetPropertyDoubleArray4d mirrorTintColor)
      {
        material.Diffuse = ToColor4f(mirrorTintColor);
        material.DiffuseTexture = ToSimulatedTexture(mirrorTintColor.GetSingleConnectedAsset());
        material.ReflectivityColor = material.Diffuse;
      }

      if (asset.FindByName(Mirror.CommonTintToggle) is AssetPropertyBoolean tintToggle && tintToggle.Value)
      {
        if (asset.FindByName(Mirror.CommonTintColor) is AssetPropertyDoubleArray4d tint)
        {
          var tintColor = ToColor4f(tint);
          material.ReflectivityColor = new Color4f(material.Diffuse.R * tintColor.R, material.Diffuse.G * tintColor.G, material.Diffuse.B * tintColor.B, material.Diffuse.A * tintColor.A);
        }
      }
    }

    static void GetMasonryCMUSchemaParameters(Asset asset, ref BasicMaterialParameters material)
    {
      material.PreviewGeometryType = RenderMaterial.PreviewGeometryType.Cube;

      if (asset.FindByName(MasonryCMU.MasonryCMUColor) is AssetPropertyDoubleArray4d diffuse)
      {
        material.Diffuse = ToColor4f(diffuse);
        material.DiffuseTexture = ToSimulatedTexture(diffuse.GetSingleConnectedAsset());

        if (asset.FindByName(MasonryCMU.CommonTintToggle) is AssetPropertyBoolean tintToggle && tintToggle.Value)
        {
          if (asset.FindByName(MasonryCMU.CommonTintColor) is AssetPropertyDoubleArray4d tint)
          {
            var tintColor = ToColor4f(tint);
            material.Diffuse = new Color4f(material.Diffuse.R * tintColor.R, material.Diffuse.G * tintColor.G, material.Diffuse.B * tintColor.B, material.Diffuse.A * tintColor.A);
          }
        }

        material.ReflectivityColor = material.Diffuse;
      }

      if (asset.FindByName(MasonryCMU.MasonryCMUPatternMap) is AssetPropertyReference bumpMap)
        material.BumpTexture = ToSimulatedTexture(bumpMap.GetSingleConnectedAsset());

      if (asset.FindByName(MasonryCMU.MasonryCMUPatternHeight) is AssetPropertyDouble bumpAmount)
        material.BumpTextureAmount = bumpAmount.Value * 0.5;

      double polish = 0.0;
      if (asset.FindByName(MasonryCMU.MasonryCMUApplication) is AssetPropertyInteger application)
      {
        switch ((MasonryCMUApplicationType) application.Value)
        {
          case MasonryCMUApplicationType.Glossy: polish = 0.85; break;
          case MasonryCMUApplicationType.Matte: polish = 0.3; break;
          case MasonryCMUApplicationType.Unfinished: polish = 0.1; break;
        }
      }

      if (asset.FindByName(MasonryCMU.MasonryCMUType) is AssetPropertyInteger type)
      {
        switch ((MasonryCMUType) type.Value)
        {
          case MasonryCMUType.Cmu: break;
          case MasonryCMUType.Masonry: break;
        }
      }

      material.Shine = polish;
      material.Specular = new Color4f((float) polish, (float) polish, (float) polish, 1.0f);
      material.Reflectivity = polish;

      material.FresnelEnabled = true;
      material.PolishAmount = polish;
      material.ClarityAmount = 1.0;
    }
  }
}<|MERGE_RESOLUTION|>--- conflicted
+++ resolved
@@ -29,7 +29,6 @@
     /// <summary>
     /// Converts the specified <see cref="ARDB.Material" /> to an equivalent <see cref="Rhino.Render.RenderMaterial" /> in given <see cref="Rhino.RhinoDoc" />.
     /// </summary>
-<<<<<<< HEAD
     /// <example>
     /// 
     /// Using <see cref="ToRenderMaterial(ARDB.Material, RhinoDoc)" /> as extension method:
@@ -85,12 +84,7 @@
     /// <param name="material">Revit material to convert.</param>
     /// <param name="rhinoDoc">Rhino document to associate the resulting material with.</param>
     /// <returns>Rhino renderMaterial that is equivalent to the provided Revit material.</returns>
-=======
-    /// <param name="material">The material to convert.</param>
-    /// <param name="rhinoDoc">The document to associate the resulting material with.</param>
-    /// <returns>A Rhino RenderMaterial that is equivalent to the provided value.</returns>
     /// <since>1.3</since>
->>>>>>> f6a26186
     public static RenderMaterial ToRenderMaterial(this ARDB.Material material, RhinoDoc rhinoDoc)
     {
       var renderMaterial = RenderMaterial.CreateBasicMaterial(Rhino.DocObjects.Material.DefaultMaterial, rhinoDoc);
